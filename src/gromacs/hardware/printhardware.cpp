/*
 * This file is part of the GROMACS molecular simulation package.
 *
<<<<<<< HEAD
 * Copyright (c) 2012,2013,2014,2015,2016 by the GROMACS development team.
=======
 * Copyright (c) 2012,2013,2014,2015,2016, The GROMACS development team.
>>>>>>> e3caeee0
 * Copyright (c) 2017,2018,2019,2020, by the GROMACS development team, led by
 * Mark Abraham, David van der Spoel, Berk Hess, and Erik Lindahl,
 * and including many others, as listed in the AUTHORS file in the
 * top-level source directory and at http://www.gromacs.org.
 *
 * GROMACS is free software; you can redistribute it and/or
 * modify it under the terms of the GNU Lesser General Public License
 * as published by the Free Software Foundation; either version 2.1
 * of the License, or (at your option) any later version.
 *
 * GROMACS is distributed in the hope that it will be useful,
 * but WITHOUT ANY WARRANTY; without even the implied warranty of
 * MERCHANTABILITY or FITNESS FOR A PARTICULAR PURPOSE.  See the GNU
 * Lesser General Public License for more details.
 *
 * You should have received a copy of the GNU Lesser General Public
 * License along with GROMACS; if not, see
 * http://www.gnu.org/licenses, or write to the Free Software Foundation,
 * Inc., 51 Franklin Street, Fifth Floor, Boston, MA  02110-1301  USA.
 *
 * If you want to redistribute modifications to GROMACS, please
 * consider that scientific software is very special. Version
 * control is crucial - bugs must be traceable. We will be happy to
 * consider code for inclusion in the official distribution, but
 * derived work must not be called official GROMACS. Details are found
 * in the README & COPYING files - if they are missing, get the
 * official version at http://www.gromacs.org.
 *
 * To help us fund GROMACS development, we humbly ask that you cite
 * the research papers on the package. Check out http://www.gromacs.org.
 */
#include "gmxpre.h"

#include "printhardware.h"

#include "config.h"

#include <cstdlib>

#include <string>
#include <vector>

#include "gromacs/hardware/cpuinfo.h"
#include "gromacs/hardware/device_management.h"
#include "gromacs/hardware/hardwaretopology.h"
#include "gromacs/hardware/hw_info.h"
#include "gromacs/hardware/identifyavx512fmaunits.h"
#include "gromacs/simd/support.h"
#include "gromacs/utility/basedefinitions.h"
#include "gromacs/utility/basenetwork.h"
#include "gromacs/utility/cstringutil.h"
#include "gromacs/utility/fatalerror.h"
#include "gromacs/utility/gmxmpi.h"
#include "gromacs/utility/logger.h"
#include "gromacs/utility/programcontext.h"
#include "gromacs/utility/stringutil.h"
#include "gromacs/utility/sysinfo.h"

#include "architecture.h"

//! Constant used to help minimize preprocessed code
static constexpr bool bGPUBinary = (GMX_GPU != 0);

/*! \internal \brief
 * Returns the GPU information text, one GPU per line.
 */
static std::string sprint_gpus(const std::vector<std::unique_ptr<DeviceInformation>>& deviceInfoList)
{
    std::vector<std::string> gpuStrings(0);
    for (const auto& deviceInfo : deviceInfoList)
    {
        gpuStrings.emplace_back("    " + getDeviceInformationString(*deviceInfo));
    }
    return gmx::joinStrings(gpuStrings, "\n");
}

/* Give a suitable fatal error or warning if the build configuration
   and runtime CPU do not match. */
static void check_use_of_rdtscp_on_this_cpu(const gmx::MDLogger& mdlog, const gmx::CpuInfo& cpuInfo)
{
    bool binaryUsesRdtscp = GMX_USE_RDTSCP;

    const char* programName = gmx::getProgramContext().displayName();

    if (cpuInfo.supportLevel() < gmx::CpuInfo::SupportLevel::Features)
    {
        if (binaryUsesRdtscp)
        {
            GMX_LOG(mdlog.warning)
                    .asParagraph()
                    .appendTextFormatted(
                            "The %s executable was compiled to use the rdtscp CPU instruction. "
                            "We cannot detect the features of your current CPU, but will proceed "
                            "anyway. "
                            "If you get a crash, rebuild GROMACS with the GMX_USE_RDTSCP=OFF CMake "
                            "option.",
                            programName);
        }
    }
    else
    {
        bool cpuHasRdtscp = cpuInfo.feature(gmx::CpuInfo::Feature::X86_Rdtscp);

        if (!cpuHasRdtscp && binaryUsesRdtscp)
        {
            gmx_fatal(FARGS,
                      "The %s executable was compiled to use the rdtscp CPU instruction. "
                      "However, this is not supported by the current hardware and continuing would "
                      "lead to a crash. "
                      "Please rebuild GROMACS with the GMX_USE_RDTSCP=OFF CMake option.",
                      programName);
        }

        if (cpuHasRdtscp && !binaryUsesRdtscp)
        {
            GMX_LOG(mdlog.warning)
                    .asParagraph()
                    .appendTextFormatted(
                            "The current CPU can measure timings more accurately than the code in\n"
                            "%s was configured to use. This might affect your simulation\n"
                            "speed as accurate timings are needed for load-balancing.\n"
                            "Please consider rebuilding %s with the GMX_USE_RDTSCP=ON CMake "
                            "option.",
                            programName, programName);
        }
    }
}

static std::string detected_hardware_string(const gmx_hw_info_t* hwinfo, bool bFullCpuInfo)
{
    std::string s;

    const gmx::CpuInfo&          cpuInfo = *hwinfo->cpuInfo;
    const gmx::HardwareTopology& hwTop   = *hwinfo->hardwareTopology;

    s = gmx::formatString("\n");
    s += gmx::formatString("Running on %d node%s with total", hwinfo->nphysicalnode,
                           hwinfo->nphysicalnode == 1 ? "" : "s");
    if (hwinfo->ncore_tot > 0)
    {
        s += gmx::formatString(" %d cores,", hwinfo->ncore_tot);
    }
    s += gmx::formatString(" %d logical cores", hwinfo->nhwthread_tot);
    if (canPerformDeviceDetection(nullptr))
    {
        s += gmx::formatString(", %d compatible GPU%s", hwinfo->ngpu_compatible_tot,
                               hwinfo->ngpu_compatible_tot == 1 ? "" : "s");
    }
    else if (bGPUBinary)
    {
        if (isDeviceDetectionEnabled())
        {
            s += gmx::formatString(" (GPU detection failed)");
        }
        else
        {
            s += gmx::formatString(" (GPU detection deactivated)");
        }
    }
    s += gmx::formatString("\n");

    if (hwinfo->nphysicalnode > 1)
    {
        /* Print per node hardware feature counts */
        if (hwinfo->ncore_max > 0)
        {
            s += gmx::formatString("  Cores per node:           %2d", hwinfo->ncore_min);
            if (hwinfo->ncore_max > hwinfo->ncore_min)
            {
                s += gmx::formatString(" - %2d", hwinfo->ncore_max);
            }
            s += gmx::formatString("\n");
        }
        s += gmx::formatString("  Logical cores per node:   %2d", hwinfo->nhwthread_min);
        if (hwinfo->nhwthread_max > hwinfo->nhwthread_min)
        {
            s += gmx::formatString(" - %2d", hwinfo->nhwthread_max);
        }
        s += gmx::formatString("\n");
        if (bGPUBinary)
        {
            s += gmx::formatString("  Compatible GPUs per node: %2d", hwinfo->ngpu_compatible_min);
            if (hwinfo->ngpu_compatible_max > hwinfo->ngpu_compatible_min)
            {
                s += gmx::formatString(" - %2d", hwinfo->ngpu_compatible_max);
            }
            s += gmx::formatString("\n");
            if (hwinfo->ngpu_compatible_tot > 0)
            {
                if (hwinfo->bIdenticalGPUs)
                {
                    s += gmx::formatString("  All nodes have identical type(s) of GPUs\n");
                }
                else
                {
                    /* This message will also appear with identical GPU types
                     * when at least one node has no GPU.
                     */
                    s += gmx::formatString(
                            "  Different nodes have different type(s) and/or order of GPUs\n");
                }
            }
        }
    }

#if GMX_LIB_MPI
    int  rank;
    char host[STRLEN];

    gmx_gethostname(host, STRLEN);

    MPI_Comm_rank(MPI_COMM_WORLD, &rank);

    // TODO Use a wrapper around MPI_Get_processor_name instead.
    s += gmx::formatString("Hardware detected on host %s (the node of MPI rank %d):\n", host, rank);
#else
    s += gmx::formatString("Hardware detected:\n");
#endif
    s += gmx::formatString("  CPU info:\n");

    s += gmx::formatString("    Vendor: %s\n", cpuInfo.vendorString().c_str());

    s += gmx::formatString("    Brand:  %s\n", cpuInfo.brandString().c_str());

    if (bFullCpuInfo)
    {
        s += gmx::formatString("    Family: %d   Model: %d   Stepping: %d\n", cpuInfo.family(),
                               cpuInfo.model(), cpuInfo.stepping());

        s += gmx::formatString("    Features:");
        for (auto& f : cpuInfo.featureSet())
        {
            s += gmx::formatString(" %s", gmx::CpuInfo::featureString(f).c_str());
        }
        s += gmx::formatString("\n");
    }

    if (cpuInfo.feature(gmx::CpuInfo::Feature::X86_Avx512F))
    {
        int avx512fmaunits = gmx::identifyAvx512FmaUnits();
        s += gmx::formatString("    Number of AVX-512 FMA units:");
        if (avx512fmaunits > 0)
        {
            s += gmx::formatString(" %d", avx512fmaunits);
            if (avx512fmaunits == 1)
            {
                s += gmx::formatString(" (AVX2 is faster w/o 2 AVX-512 FMA units)");
            }
        }
        else
        {
            s += gmx::formatString(" Cannot run AVX-512 detection - assuming 2");
        }
        s += gmx::formatString("\n");
    }

    s += gmx::formatString("  Hardware topology: ");
    switch (hwTop.supportLevel())
    {
        case gmx::HardwareTopology::SupportLevel::None: s += gmx::formatString("None\n"); break;
        case gmx::HardwareTopology::SupportLevel::LogicalProcessorCount:
            s += gmx::formatString("Only logical processor count\n");
            break;
        case gmx::HardwareTopology::SupportLevel::Basic: s += gmx::formatString("Basic\n"); break;
        case gmx::HardwareTopology::SupportLevel::Full: s += gmx::formatString("Full\n"); break;
        case gmx::HardwareTopology::SupportLevel::FullWithDevices:
            s += gmx::formatString("Full, with devices\n");
            break;
    }

    if (!hwTop.isThisSystem())
    {
        s += gmx::formatString("  NOTE: Hardware topology cached or synthetic, not detected.\n");
        if (char* p = std::getenv("HWLOC_XMLFILE"))
        {
            s += gmx::formatString("        HWLOC_XMLFILE=%s\n", p);
        }
    }

    if (bFullCpuInfo)
    {
        if (hwTop.supportLevel() >= gmx::HardwareTopology::SupportLevel::Basic)
        {
            s += gmx::formatString("    Sockets, cores, and logical processors:\n");

            for (auto& socket : hwTop.machine().sockets)
            {
                s += gmx::formatString("      Socket %2d:", socket.id);
                for (auto& c : socket.cores)
                {
                    s += gmx::formatString(" [");
                    for (auto& t : c.hwThreads)
                    {
                        s += gmx::formatString(" %3d", t.logicalProcessorId);
                    }
                    s += gmx::formatString("]");
                }
                s += gmx::formatString("\n");
            }
        }
        if (hwTop.supportLevel() >= gmx::HardwareTopology::SupportLevel::Full)
        {
            s += gmx::formatString("    Numa nodes:\n");
            for (auto& n : hwTop.machine().numa.nodes)
            {
                s += gmx::formatString("      Node %2d (%zu bytes mem):", n.id, n.memory);
                for (auto& l : n.logicalProcessorId)
                {
                    s += gmx::formatString(" %3d", l);
                }
                s += gmx::formatString("\n");
            }
            s += gmx::formatString("      Latency:\n          ");
            for (std::size_t j = 0; j < hwTop.machine().numa.nodes.size(); j++)
            {
                s += gmx::formatString(" %5zu", j);
            }
            s += gmx::formatString("\n");
            for (std::size_t i = 0; i < hwTop.machine().numa.nodes.size(); i++)
            {
                s += gmx::formatString("     %5zu", i);
                for (std::size_t j = 0; j < hwTop.machine().numa.nodes.size(); j++)
                {
                    s += gmx::formatString(" %5.2f", hwTop.machine().numa.relativeLatency[i][j]);
                }
                s += gmx::formatString("\n");
            }


            s += gmx::formatString("    Caches:\n");
            for (auto& c : hwTop.machine().caches)
            {
                s += gmx::formatString(
                        "      L%d: %zu bytes, linesize %d bytes, assoc. %d, shared %d ways\n",
                        c.level, c.size, c.linesize, c.associativity, c.shared);
            }
        }
        if (hwTop.supportLevel() >= gmx::HardwareTopology::SupportLevel::FullWithDevices)
        {
            s += gmx::formatString("    PCI devices:\n");
            for (auto& d : hwTop.machine().devices)
            {
                s += gmx::formatString(
                        "      %04x:%02x:%02x.%1x  Id: %04x:%04x  Class: 0x%04x  Numa: %d\n", d.domain,
                        d.bus, d.dev, d.func, d.vendorId, d.deviceId, d.classId, d.numaNodeId);
            }
        }
    }

    if (bGPUBinary && !hwinfo->deviceInfoList.empty())
    {
        s += gmx::formatString("  GPU info:\n");
        s += gmx::formatString("    Number of GPUs detected: %d\n",
                               static_cast<int>(hwinfo->deviceInfoList.size()));
        s += sprint_gpus(hwinfo->deviceInfoList) + "\n";
    }
    return s;
}

void gmx_print_detected_hardware(FILE*                fplog,
                                 const bool           warnToStdErr,
                                 const gmx::MDLogger& mdlog,
                                 const gmx_hw_info_t* hwinfo)
{
    const gmx::CpuInfo& cpuInfo = *hwinfo->cpuInfo;

    if (fplog != nullptr)
    {
        std::string detected;

        detected = detected_hardware_string(hwinfo, TRUE);

        fprintf(fplog, "%s\n", detected.c_str());
    }

    // Do not spam stderr with all our internal information unless
    // there was something that actually went wrong; general information
    // belongs in the logfile.

    /* Check the compiled SIMD instruction set against that of the node
     * with the lowest SIMD level support (skip if SIMD detection did not work)
     */
    if (cpuInfo.supportLevel() >= gmx::CpuInfo::SupportLevel::Features)
    {
        gmx::simdCheck(static_cast<gmx::SimdType>(hwinfo->simd_suggest_min), fplog, warnToStdErr);
    }

    /* For RDTSCP we only check on our local node and skip the MPI reduction, only on x86 */
    if (gmx::c_architecture == gmx::Architecture::X86)
    {
        check_use_of_rdtscp_on_this_cpu(mdlog, cpuInfo);
    }
}<|MERGE_RESOLUTION|>--- conflicted
+++ resolved
@@ -1,11 +1,7 @@
 /*
  * This file is part of the GROMACS molecular simulation package.
  *
-<<<<<<< HEAD
- * Copyright (c) 2012,2013,2014,2015,2016 by the GROMACS development team.
-=======
  * Copyright (c) 2012,2013,2014,2015,2016, The GROMACS development team.
->>>>>>> e3caeee0
  * Copyright (c) 2017,2018,2019,2020, by the GROMACS development team, led by
  * Mark Abraham, David van der Spoel, Berk Hess, and Erik Lindahl,
  * and including many others, as listed in the AUTHORS file in the

/*
 * This file is part of the GROMACS molecular simulation package.
 *
 * Copyright (c) 1991-2000, University of Groningen, The Netherlands.
 * Copyright (c) 2001-2004, The GROMACS development team.
 * Copyright (c) 2011-2019,2020, by the GROMACS development team, led by
 * Mark Abraham, David van der Spoel, Berk Hess, and Erik Lindahl,
 * and including many others, as listed in the AUTHORS file in the
 * top-level source directory and at http://www.gromacs.org.
 *
 * GROMACS is free software; you can redistribute it and/or
 * modify it under the terms of the GNU Lesser General Public License
 * as published by the Free Software Foundation; either version 2.1
 * of the License, or (at your option) any later version.
 *
 * GROMACS is distributed in the hope that it will be useful,
 * but WITHOUT ANY WARRANTY; without even the implied warranty of
 * MERCHANTABILITY or FITNESS FOR A PARTICULAR PURPOSE.  See the GNU
 * Lesser General Public License for more details.
 *
 * You should have received a copy of the GNU Lesser General Public
 * License along with GROMACS; if not, see
 * http://www.gnu.org/licenses, or write to the Free Software Foundation,
 * Inc., 51 Franklin Street, Fifth Floor, Boston, MA  02110-1301  USA.
 *
 * If you want to redistribute modifications to GROMACS, please
 * consider that scientific software is very special. Version
 * control is crucial - bugs must be traceable. We will be happy to
 * consider code for inclusion in the official distribution, but
 * derived work must not be called official GROMACS. Details are found
 * in the README & COPYING files - if they are missing, get the
 * official version at http://www.gromacs.org.
 *
 * To help us fund GROMACS development, we humbly ask that you cite
 * the research papers on the package. Check out http://www.gromacs.org.
 */
/*! \internal \file
 *
 * \brief Implements the integrator for normal molecular dynamics simulations
 *
 * \author David van der Spoel <david.vanderspoel@icm.uu.se>
 * \ingroup module_mdrun
 */
#include "gmxpre.h"

#include <cinttypes>
#include <cmath>
#include <cstdio>
#include <cstdlib>

#include <algorithm>
#include <memory>

#include "gromacs/awh/awh.h"
#include "gromacs/commandline/filenm.h"
#include "gromacs/domdec/collect.h"
#include "gromacs/domdec/dlbtiming.h"
#include "gromacs/domdec/domdec.h"
#include "gromacs/domdec/domdec_network.h"
#include "gromacs/domdec/domdec_struct.h"
#include "gromacs/domdec/mdsetup.h"
#include "gromacs/domdec/partition.h"
#include "gromacs/essentialdynamics/edsam.h"
#include "gromacs/ewald/pme.h"
#include "gromacs/ewald/pme_load_balancing.h"
#include "gromacs/fileio/trxio.h"
#include "gromacs/gmxlib/network.h"
#include "gromacs/gmxlib/nrnb.h"
#include "gromacs/gpu_utils/gpu_utils.h"
#include "gromacs/imd/imd.h"
#include "gromacs/listed_forces/manage_threading.h"
#include "gromacs/math/functions.h"
#include "gromacs/math/utilities.h"
#include "gromacs/math/vec.h"
#include "gromacs/math/vectypes.h"
#include "gromacs/mdlib/checkpointhandler.h"
#include "gromacs/mdlib/compute_io.h"
#include "gromacs/mdlib/constr.h"
#include "gromacs/mdlib/ebin.h"
#include "gromacs/mdlib/enerdata_utils.h"
#include "gromacs/mdlib/energyoutput.h"
#include "gromacs/mdlib/expanded.h"
#include "gromacs/mdlib/force.h"
#include "gromacs/mdlib/force_flags.h"
#include "gromacs/mdlib/forcerec.h"
#include "gromacs/mdlib/md_support.h"
#include "gromacs/mdlib/mdatoms.h"
#include "gromacs/mdlib/mdoutf.h"
#include "gromacs/mdlib/membed.h"
#include "gromacs/mdlib/resethandler.h"
#include "gromacs/mdlib/sighandler.h"
#include "gromacs/mdlib/simulationsignal.h"
#include "gromacs/mdlib/stat.h"
#include "gromacs/mdlib/stophandler.h"
#include "gromacs/mdlib/tgroup.h"
#include "gromacs/mdlib/trajectory_writing.h"
#include "gromacs/mdlib/update.h"
#include "gromacs/mdlib/update_constrain_cuda.h"
#include "gromacs/mdlib/vcm.h"
#include "gromacs/mdlib/vsite.h"
#include "gromacs/mdrunutility/handlerestart.h"
#include "gromacs/mdrunutility/multisim.h"
#include "gromacs/mdrunutility/printtime.h"
#include "gromacs/mdtypes/awh_history.h"
#include "gromacs/mdtypes/awh_params.h"
#include "gromacs/mdtypes/commrec.h"
#include "gromacs/mdtypes/df_history.h"
#include "gromacs/mdtypes/energyhistory.h"
#include "gromacs/mdtypes/fcdata.h"
#include "gromacs/mdtypes/forcerec.h"
#include "gromacs/mdtypes/group.h"
#include "gromacs/mdtypes/inputrec.h"
#include "gromacs/mdtypes/interaction_const.h"
#include "gromacs/mdtypes/md_enums.h"
#include "gromacs/mdtypes/mdatom.h"
#include "gromacs/mdtypes/mdrunoptions.h"
#include "gromacs/mdtypes/observableshistory.h"
#include "gromacs/mdtypes/pullhistory.h"
#include "gromacs/mdtypes/simulation_workload.h"
#include "gromacs/mdtypes/state.h"
#include "gromacs/mdtypes/state_propagator_data_gpu.h"
#include "gromacs/modularsimulator/energyelement.h"
#include "gromacs/nbnxm/gpu_data_mgmt.h"
#include "gromacs/nbnxm/nbnxm.h"
#include "gromacs/pbcutil/mshift.h"
#include "gromacs/pbcutil/pbc.h"
#include "gromacs/pulling/output.h"
#include "gromacs/pulling/pull.h"
#include "gromacs/swap/swapcoords.h"
#include "gromacs/timing/wallcycle.h"
#include "gromacs/timing/walltime_accounting.h"
#include "gromacs/topology/atoms.h"
#include "gromacs/topology/idef.h"
#include "gromacs/topology/mtop_util.h"
#include "gromacs/topology/topology.h"
#include "gromacs/trajectory/trajectoryframe.h"
#include "gromacs/utility/basedefinitions.h"
#include "gromacs/utility/cstringutil.h"
#include "gromacs/utility/fatalerror.h"
#include "gromacs/utility/logger.h"
#include "gromacs/utility/real.h"
#include "gromacs/utility/smalloc.h"

#include "legacysimulator.h"
#include "replicaexchange.h"
#include "shellfc.h"

<<<<<<< HEAD
// [FLOW_FIELD]
#include "gromacs/mdlib/flow_field.h"

#if GMX_FAHCORE
#    include "corewrap.h"
#endif

=======
>>>>>>> 368fd87d
using gmx::SimulationSignaller;

void gmx::LegacySimulator::do_md()
{
    // TODO Historically, the EM and MD "integrators" used different
    // names for the t_inputrec *parameter, but these must have the
    // same name, now that it's a member of a struct. We use this ir
    // alias to avoid a large ripple of nearly useless changes.
    // t_inputrec is being replaced by IMdpOptionsProvider, so this
    // will go away eventually.
    t_inputrec*  ir = inputrec;
    int64_t      step, step_rel;
    double       t, t0 = ir->init_t, lam0[efptNR];
    gmx_bool     bGStatEveryStep, bGStat, bCalcVir, bCalcEnerStep, bCalcEner;
    gmx_bool     bNS = FALSE, bNStList, bStopCM, bFirstStep, bInitStep, bLastStep = FALSE;
    gmx_bool     bDoDHDL = FALSE, bDoFEP = FALSE, bDoExpanded = FALSE;
    gmx_bool     do_ene, do_log, do_verbose;
    gmx_bool     bMasterState;
    unsigned int force_flags;
    tensor force_vir = { { 0 } }, shake_vir = { { 0 } }, total_vir = { { 0 } }, tmp_vir = { { 0 } },
           pres = { { 0 } };
    int                         i, m;
    rvec                        mu_tot;
    matrix                      pressureCouplingMu, M;
    gmx_repl_ex_t               repl_ex = nullptr;
    gmx_localtop_t              top;
    PaddedHostVector<gmx::RVec> f{};
    gmx_global_stat_t           gstat;
    t_graph*                    graph = nullptr;
    gmx_shellfc_t*              shellfc;
    gmx_bool                    bSumEkinhOld, bDoReplEx, bExchanged, bNeedRepartition;
    gmx_bool                    bTemp, bPres, bTrotter;
    real                        dvdl_constr;
    std::vector<RVec>           cbuf;
    matrix                      lastbox;
    int                         lamnew = 0;
    /* for FEP */
    int       nstfep = 0;
    double    cycles;
    real      saved_conserved_quantity = 0;
    real      last_ekin                = 0;
    t_extmass MassQ;
    char      sbuf[STEPSTRSIZE], sbuf2[STEPSTRSIZE];

    /* PME load balancing data for GPU kernels */
    gmx_bool bPMETune         = FALSE;
    gmx_bool bPMETunePrinting = FALSE;

    bool bInteractiveMDstep = false;

    /* Domain decomposition could incorrectly miss a bonded
       interaction, but checking for that requires a global
       communication stage, which does not otherwise happen in DD
       code. So we do that alongside the first global energy reduction
       after a new DD is made. These variables handle whether the
       check happens, and the result it returns. */
    bool shouldCheckNumberOfBondedInteractions = false;
    int  totalNumberOfBondedInteractions       = -1;

    SimulationSignals signals;
    // Most global communnication stages don't propagate mdrun
    // signals, and will use this object to achieve that.
    SimulationSignaller nullSignaller(nullptr, nullptr, nullptr, false, false);

    if (!mdrunOptions.writeConfout)
    {
        // This is on by default, and the main known use case for
        // turning it off is for convenience in benchmarking, which is
        // something that should not show up in the general user
        // interface.
        GMX_LOG(mdlog.info)
                .asParagraph()
                .appendText(
                        "The -noconfout functionality is deprecated, and may be removed in a "
                        "future version.");
    }

    /* md-vv uses averaged full step velocities for T-control
       md-vv-avek uses averaged half step velocities for T-control (but full step ekin for P control)
       md uses averaged half step kinetic energies to determine temperature unless defined otherwise by GMX_EKIN_AVE_VEL; */
    bTrotter = (EI_VV(ir->eI)
                && (inputrecNptTrotter(ir) || inputrecNphTrotter(ir) || inputrecNvtTrotter(ir)));

    const bool bRerunMD = false;

    int nstglobalcomm = computeGlobalCommunicationPeriod(mdlog, ir, cr);
    bGStatEveryStep   = (nstglobalcomm == 1);

    SimulationGroups* groups = &top_global->groups;

    std::unique_ptr<EssentialDynamics> ed = nullptr;
    if (opt2bSet("-ei", nfile, fnm))
    {
        /* Initialize essential dynamics sampling */
        ed = init_edsam(mdlog, opt2fn_null("-ei", nfile, fnm), opt2fn("-eo", nfile, fnm), top_global,
                        ir, cr, constr, state_global, observablesHistory, oenv, startingBehavior);
    }
    else if (observablesHistory->edsamHistory)
    {
        gmx_fatal(FARGS,
                  "The checkpoint is from a run with essential dynamics sampling, "
                  "but the current run did not specify the -ei option. "
                  "Either specify the -ei option to mdrun, or do not use this checkpoint file.");
    }

    initialize_lambdas(fplog, *ir, MASTER(cr), &state_global->fep_state, state_global->lambda, lam0);
    Update     upd(ir, deform);
    const bool doSimulatedAnnealing = initSimulatedAnnealing(ir, &upd);
    const bool useReplicaExchange   = (replExParams.exchangeInterval > 0);

    bool simulationsShareState = false;
    int  nstSignalComm         = nstglobalcomm;
    {
        // TODO This implementation of ensemble orientation restraints is nasty because
        // a user can't just do multi-sim with single-sim orientation restraints.
        bool usingEnsembleRestraints =
                (fcd->disres.nsystems > 1) || ((ms != nullptr) && (fcd->orires.nr != 0));
        bool awhUsesMultiSim = (ir->bDoAwh && ir->awhParams->shareBiasMultisim && (ms != nullptr));

        // Replica exchange, ensemble restraints and AWH need all
        // simulations to remain synchronized, so they need
        // checkpoints and stop conditions to act on the same step, so
        // the propagation of such signals must take place between
        // simulations, not just within simulations.
        // TODO: Make algorithm initializers set these flags.
        simulationsShareState = useReplicaExchange || usingEnsembleRestraints || awhUsesMultiSim;

        if (simulationsShareState)
        {
            // Inter-simulation signal communication does not need to happen
            // often, so we use a minimum of 200 steps to reduce overhead.
            const int c_minimumInterSimulationSignallingInterval = 200;
            nstSignalComm = ((c_minimumInterSimulationSignallingInterval + nstglobalcomm - 1) / nstglobalcomm)
                            * nstglobalcomm;
        }
    }

    if (startingBehavior != StartingBehavior::RestartWithAppending)
    {
        pleaseCiteCouplingAlgorithms(fplog, *ir);
    }
    gmx_mdoutf* outf =
            init_mdoutf(fplog, nfile, fnm, mdrunOptions, cr, outputProvider, mdModulesNotifier, ir,
                        top_global, oenv, wcycle, startingBehavior, simulationsShareState, ms);
    gmx::EnergyOutput energyOutput(mdoutf_get_fp_ene(outf), top_global, ir, pull_work,
                                   mdoutf_get_fp_dhdl(outf), false, startingBehavior, mdModulesNotifier);

    gstat = global_stat_init(ir);

    /* Check for polarizable models and flexible constraints */
    shellfc = init_shell_flexcon(fplog, top_global, constr ? constr->numFlexibleConstraints() : 0,
                                 ir->nstcalcenergy, DOMAINDECOMP(cr));

    {
        double io = compute_io(ir, top_global->natoms, *groups, energyOutput.numEnergyTerms(), 1);
        if ((io > 2000) && MASTER(cr))
        {
            fprintf(stderr, "\nWARNING: This run will generate roughly %.0f Mb of data\n\n", io);
        }
    }

    // Local state only becomes valid now.
    std::unique_ptr<t_state> stateInstance;
    t_state*                 state;


    auto mdatoms = mdAtoms->mdatoms();

    std::unique_ptr<UpdateConstrainCuda> integrator;

    if (DOMAINDECOMP(cr))
    {
        dd_init_local_top(*top_global, &top);

        stateInstance = std::make_unique<t_state>();
        state         = stateInstance.get();
        dd_init_local_state(cr->dd, state_global, state);

        /* Distribute the charge groups over the nodes from the master node */
        dd_partition_system(fplog, mdlog, ir->init_step, cr, TRUE, 1, state_global, *top_global, ir,
                            imdSession, pull_work, state, &f, mdAtoms, &top, fr, vsite, constr,
                            nrnb, nullptr, FALSE);
        shouldCheckNumberOfBondedInteractions = true;
        upd.setNumAtoms(state->natoms);
    }
    else
    {
        state_change_natoms(state_global, state_global->natoms);
        f.resizeWithPadding(state_global->natoms);
        /* Copy the pointer to the global state */
        state = state_global;

        /* Generate and initialize new topology */
        mdAlgorithmsSetupAtomData(cr, ir, *top_global, &top, fr, &graph, mdAtoms, constr, vsite, shellfc);

        upd.setNumAtoms(state->natoms);
    }

    const auto& simulationWork     = runScheduleWork->simulationWork;
    const bool  useGpuForPme       = simulationWork.useGpuPme;
    const bool  useGpuForNonbonded = simulationWork.useGpuNonbonded;
    const bool  useGpuForBufferOps = simulationWork.useGpuBufferOps;
    const bool  useGpuForUpdate    = simulationWork.useGpuUpdate;

    StatePropagatorDataGpu* stateGpu = fr->stateGpu;

    if (useGpuForUpdate)
    {
        GMX_RELEASE_ASSERT(!DOMAINDECOMP(cr) || ddUsesUpdateGroups(*cr->dd) || constr == nullptr
                                   || constr->numConstraintsTotal() == 0,
                           "Constraints in domain decomposition are only supported with update "
                           "groups if using GPU update.\n");
        GMX_RELEASE_ASSERT(ir->eConstrAlg != econtSHAKE || constr == nullptr
                                   || constr->numConstraintsTotal() == 0,
                           "SHAKE is not supported with GPU update.");
        GMX_RELEASE_ASSERT(useGpuForPme || (useGpuForNonbonded && simulationWork.useGpuBufferOps),
                           "Either PME or short-ranged non-bonded interaction tasks must run on "
                           "the GPU to use GPU update.\n");
        GMX_RELEASE_ASSERT(ir->eI == eiMD,
                           "Only the md integrator is supported with the GPU update.\n");
        GMX_RELEASE_ASSERT(
                ir->etc != etcNOSEHOOVER,
                "Nose-Hoover temperature coupling is not supported with the GPU update.\n");
        GMX_RELEASE_ASSERT(ir->epc == epcNO || ir->epc == epcPARRINELLORAHMAN || ir->epc == epcBERENDSEN,
                           "Only Parrinello-Rahman and Berendsen pressure coupling are supported "
                           "with the GPU update.\n");
        GMX_RELEASE_ASSERT(!mdatoms->haveVsites,
                           "Virtual sites are not supported with the GPU update.\n");
        GMX_RELEASE_ASSERT(ed == nullptr,
                           "Essential dynamics is not supported with the GPU update.\n");
        GMX_RELEASE_ASSERT(!ir->bPull || !pull_have_constraint(ir->pull),
                           "Constraints pulling is not supported with the GPU update.\n");
        GMX_RELEASE_ASSERT(fcd->orires.nr == 0,
                           "Orientation restraints are not supported with the GPU update.\n");
        GMX_RELEASE_ASSERT(ir->efep == efepNO,
                           "Free energy perturbations are not supported with the GPU update.");
        GMX_RELEASE_ASSERT(graph == nullptr, "The graph is not supported with GPU update.");

        if (constr != nullptr && constr->numConstraintsTotal() > 0)
        {
            GMX_LOG(mdlog.info)
                    .asParagraph()
                    .appendText("Updating coordinates and applying constraints on the GPU.");
        }
        else
        {
            GMX_LOG(mdlog.info).asParagraph().appendText("Updating coordinates on the GPU.");
        }
        integrator = std::make_unique<UpdateConstrainCuda>(
                *ir, *top_global, stateGpu->getUpdateStream(), stateGpu->xUpdatedOnDevice());

        t_pbc pbc;
        set_pbc(&pbc, epbcXYZ, state->box);
        integrator->setPbc(&pbc);
    }

    if (useGpuForPme || (useGpuForNonbonded && useGpuForBufferOps) || useGpuForUpdate)
    {
        changePinningPolicy(&state->x, PinningPolicy::PinnedIfSupported);
    }
    if ((useGpuForNonbonded && useGpuForBufferOps) || useGpuForUpdate)
    {
        changePinningPolicy(&f, PinningPolicy::PinnedIfSupported);
    }
    if (useGpuForUpdate)
    {
        changePinningPolicy(&state->v, PinningPolicy::PinnedIfSupported);
    }

    // NOTE: The global state is no longer used at this point.
    // But state_global is still used as temporary storage space for writing
    // the global state to file and potentially for replica exchange.
    // (Global topology should persist.)

    update_mdatoms(mdatoms, state->lambda[efptMASS]);

    if (ir->bExpanded)
    {
        /* Check nstexpanded here, because the grompp check was broken */
        if (ir->expandedvals->nstexpanded % ir->nstcalcenergy != 0)
        {
            gmx_fatal(FARGS,
                      "With expanded ensemble, nstexpanded should be a multiple of nstcalcenergy");
        }
        init_expanded_ensemble(startingBehavior != StartingBehavior::NewSimulation, ir, state->dfhist);
    }

    if (MASTER(cr))
    {
        EnergyElement::initializeEnergyHistory(startingBehavior, observablesHistory, &energyOutput);
    }

    preparePrevStepPullCom(ir, pull_work, mdatoms, state, state_global, cr,
                           startingBehavior != StartingBehavior::NewSimulation);

    // TODO: Remove this by converting AWH into a ForceProvider
    auto awh = prepareAwhModule(fplog, *ir, state_global, cr, ms,
                                startingBehavior != StartingBehavior::NewSimulation,
                                shellfc != nullptr, opt2fn("-awh", nfile, fnm), pull_work);

    if (useReplicaExchange && MASTER(cr))
    {
        repl_ex = init_replica_exchange(fplog, ms, top_global->natoms, ir, replExParams);
    }
    /* PME tuning is only supported in the Verlet scheme, with PME for
     * Coulomb. It is not supported with only LJ PME. */
    bPMETune = (mdrunOptions.tunePme && EEL_PME(fr->ic->eeltype) && !mdrunOptions.reproducible
                && ir->cutoff_scheme != ecutsGROUP);

    pme_load_balancing_t* pme_loadbal = nullptr;
    if (bPMETune)
    {
        pme_loadbal_init(&pme_loadbal, cr, mdlog, *ir, state->box, *fr->ic, *fr->nbv, fr->pmedata,
                         fr->nbv->useGpu());
    }

    if (!ir->bContinuation)
    {
        if (state->flags & (1U << estV))
        {
            auto v = makeArrayRef(state->v);
            /* Set the velocities of vsites, shells and frozen atoms to zero */
            for (i = 0; i < mdatoms->homenr; i++)
            {
                if (mdatoms->ptype[i] == eptVSite || mdatoms->ptype[i] == eptShell)
                {
                    clear_rvec(v[i]);
                }
                else if (mdatoms->cFREEZE)
                {
                    for (m = 0; m < DIM; m++)
                    {
                        if (ir->opts.nFreeze[mdatoms->cFREEZE[i]][m])
                        {
                            v[i][m] = 0;
                        }
                    }
                }
            }
        }

        if (constr)
        {
            /* Constrain the initial coordinates and velocities */
            do_constrain_first(fplog, constr, ir, mdatoms, state->natoms, state->x.arrayRefWithPadding(),
                               state->v.arrayRefWithPadding(), state->box, state->lambda[efptBONDED]);
        }
        if (vsite)
        {
            /* Construct the virtual sites for the initial configuration */
            construct_vsites(vsite, state->x.rvec_array(), ir->delta_t, nullptr, top.idef.iparams,
                             top.idef.il, fr->ePBC, fr->bMolPBC, cr, state->box);
        }
    }

    if (ir->efep != efepNO)
    {
        /* Set free energy calculation frequency as the greatest common
         * denominator of nstdhdl and repl_ex_nst. */
        nstfep = ir->fepvals->nstdhdl;
        if (ir->bExpanded)
        {
            nstfep = gmx_greatest_common_divisor(ir->expandedvals->nstexpanded, nstfep);
        }
        if (useReplicaExchange)
        {
            nstfep = gmx_greatest_common_divisor(replExParams.exchangeInterval, nstfep);
        }
    }

    /* Be REALLY careful about what flags you set here. You CANNOT assume
     * this is the first step, since we might be restarting from a checkpoint,
     * and in that case we should not do any modifications to the state.
     */
    bStopCM = (ir->comm_mode != ecmNO && !ir->bContinuation);

    // When restarting from a checkpoint, it can be appropriate to
    // initialize ekind from quantities in the checkpoint. Otherwise,
    // compute_globals must initialize ekind before the simulation
    // starts/restarts. However, only the master rank knows what was
    // found in the checkpoint file, so we have to communicate in
    // order to coordinate the restart.
    //
    // TODO Consider removing this communication if/when checkpoint
    // reading directly follows .tpr reading, because all ranks can
    // agree on hasReadEkinState at that time.
    bool hasReadEkinState = MASTER(cr) ? state_global->ekinstate.hasReadEkinState : false;
    if (PAR(cr))
    {
        gmx_bcast(sizeof(hasReadEkinState), &hasReadEkinState, cr);
    }
    if (hasReadEkinState)
    {
        restore_ekinstate_from_state(cr, ekind, &state_global->ekinstate);
    }

    unsigned int cglo_flags =
            (CGLO_TEMPERATURE | CGLO_GSTAT | (EI_VV(ir->eI) ? CGLO_PRESSURE : 0)
             | (EI_VV(ir->eI) ? CGLO_CONSTRAINT : 0) | (hasReadEkinState ? CGLO_READEKIN : 0));

    bSumEkinhOld = FALSE;

    t_vcm vcm(top_global->groups, *ir);
    reportComRemovalInfo(fplog, vcm);

    /* To minimize communication, compute_globals computes the COM velocity
     * and the kinetic energy for the velocities without COM motion removed.
     * Thus to get the kinetic energy without the COM contribution, we need
     * to call compute_globals twice.
     */
    for (int cgloIteration = 0; cgloIteration < (bStopCM ? 2 : 1); cgloIteration++)
    {
        unsigned int cglo_flags_iteration = cglo_flags;
        if (bStopCM && cgloIteration == 0)
        {
            cglo_flags_iteration |= CGLO_STOPCM;
            cglo_flags_iteration &= ~CGLO_TEMPERATURE;
        }
        compute_globals(gstat, cr, ir, fr, ekind, state->x.rvec_array(), state->v.rvec_array(),
                        state->box, state->lambda[efptVDW], mdatoms, nrnb, &vcm, nullptr, enerd,
                        force_vir, shake_vir, total_vir, pres, mu_tot, constr, &nullSignaller,
                        state->box, &totalNumberOfBondedInteractions, &bSumEkinhOld,
                        cglo_flags_iteration
                                | (shouldCheckNumberOfBondedInteractions ? CGLO_CHECK_NUMBER_OF_BONDED_INTERACTIONS
                                                                         : 0));
        if (cglo_flags_iteration & CGLO_STOPCM)
        {
            /* At initialization, do not pass x with acceleration-correction mode
             * to avoid (incorrect) correction of the initial coordinates.
             */
            rvec* xPtr = nullptr;
            if (vcm.mode != ecmLINEAR_ACCELERATION_CORRECTION)
            {
                xPtr = state->x.rvec_array();
            }
            process_and_stopcm_grp(fplog, &vcm, *mdatoms, xPtr, state->v.rvec_array());
            inc_nrnb(nrnb, eNR_STOPCM, mdatoms->homenr);
        }
    }
    checkNumberOfBondedInteractions(mdlog, cr, totalNumberOfBondedInteractions, top_global, &top,
                                    state->x.rvec_array(), state->box,
                                    &shouldCheckNumberOfBondedInteractions);
    if (ir->eI == eiVVAK)
    {
        /* a second call to get the half step temperature initialized as well */
        /* we do the same call as above, but turn the pressure off -- internally to
           compute_globals, this is recognized as a velocity verlet half-step
           kinetic energy calculation.  This minimized excess variables, but
           perhaps loses some logic?*/

        compute_globals(gstat, cr, ir, fr, ekind, state->x.rvec_array(), state->v.rvec_array(),
                        state->box, state->lambda[efptVDW], mdatoms, nrnb, &vcm, nullptr, enerd,
                        force_vir, shake_vir, total_vir, pres, mu_tot, constr, &nullSignaller,
                        state->box, nullptr, &bSumEkinhOld, cglo_flags & ~CGLO_PRESSURE);
    }

    /* Calculate the initial half step temperature, and save the ekinh_old */
    if (startingBehavior == StartingBehavior::NewSimulation)
    {
        for (i = 0; (i < ir->opts.ngtc); i++)
        {
            copy_mat(ekind->tcstat[i].ekinh, ekind->tcstat[i].ekinh_old);
        }
    }

    /* need to make an initiation call to get the Trotter variables set, as well as other constants
       for non-trotter temperature control */
    auto trotter_seq = init_npt_vars(ir, state, &MassQ, bTrotter);

    if (MASTER(cr))
    {
        if (!ir->bContinuation)
        {
            if (constr && ir->eConstrAlg == econtLINCS)
            {
                fprintf(fplog, "RMS relative constraint deviation after constraining: %.2e\n",
                        constr->rmsd());
            }
            if (EI_STATE_VELOCITY(ir->eI))
            {
                real temp = enerd->term[F_TEMP];
                if (ir->eI != eiVV)
                {
                    /* Result of Ekin averaged over velocities of -half
                     * and +half step, while we only have -half step here.
                     */
                    temp *= 2;
                }
                fprintf(fplog, "Initial temperature: %g K\n", temp);
            }
        }

        char tbuf[20];
        fprintf(stderr, "starting mdrun '%s'\n", *(top_global->name));
        if (ir->nsteps >= 0)
        {
            sprintf(tbuf, "%8.1f", (ir->init_step + ir->nsteps) * ir->delta_t);
        }
        else
        {
            sprintf(tbuf, "%s", "infinite");
        }
        if (ir->init_step > 0)
        {
            fprintf(stderr, "%s steps, %s ps (continuing from step %s, %8.1f ps).\n",
                    gmx_step_str(ir->init_step + ir->nsteps, sbuf), tbuf,
                    gmx_step_str(ir->init_step, sbuf2), ir->init_step * ir->delta_t);
        }
        else
        {
            fprintf(stderr, "%s steps, %s ps.\n", gmx_step_str(ir->nsteps, sbuf), tbuf);
        }
        fprintf(fplog, "\n");
    }

    walltime_accounting_start_time(walltime_accounting);
    wallcycle_start(wcycle, ewcRUN);
    print_start(fplog, cr, walltime_accounting, "mdrun");

    /***********************************************************
     *
     *             Loop over MD steps
     *
     ************************************************************/

    bFirstStep = TRUE;
    /* Skip the first Nose-Hoover integration when we get the state from tpx */
    bInitStep        = startingBehavior == StartingBehavior::NewSimulation || EI_VV(ir->eI);
    bSumEkinhOld     = FALSE;
    bExchanged       = FALSE;
    bNeedRepartition = FALSE;

<<<<<<< HEAD
    // [FLOW_FIELD]
    // Prepare for (optional) flow field output by setting up the container
    // and reading all parameter values.
    FlowData flowcr;

    if (opt2bSet("-flow", nfile, fnm))
    {
        flowcr = init_flow_container(nfile, fnm, ir, groups, state);

        if (MASTER(cr))
        {
            print_flow_collection_information(flowcr, ir->delta_t);
        }
    }
=======
    step     = ir->init_step;
    step_rel = 0;
>>>>>>> 368fd87d

    auto stopHandler = stopHandlerBuilder->getStopHandlerMD(
            compat::not_null<SimulationSignal*>(&signals[eglsSTOPCOND]), simulationsShareState,
            MASTER(cr), ir->nstlist, mdrunOptions.reproducible, nstSignalComm,
            mdrunOptions.maximumHoursToRun, ir->nstlist == 0, fplog, step, bNS, walltime_accounting);

    auto checkpointHandler = std::make_unique<CheckpointHandler>(
            compat::make_not_null<SimulationSignal*>(&signals[eglsCHKPT]), simulationsShareState,
            ir->nstlist == 0, MASTER(cr), mdrunOptions.writeConfout,
            mdrunOptions.checkpointOptions.period);

    const bool resetCountersIsLocal = true;
    auto       resetHandler         = std::make_unique<ResetHandler>(
            compat::make_not_null<SimulationSignal*>(&signals[eglsRESETCOUNTERS]),
            !resetCountersIsLocal, ir->nsteps, MASTER(cr), mdrunOptions.timingOptions.resetHalfway,
            mdrunOptions.maximumHoursToRun, mdlog, wcycle, walltime_accounting);

    const DDBalanceRegionHandler ddBalanceRegionHandler(cr);

    // TODO extract this to new multi-simulation module
    if (MASTER(cr) && isMultiSim(ms) && !useReplicaExchange)
    {
        if (!multisim_int_all_are_equal(ms, ir->nsteps))
        {
            GMX_LOG(mdlog.warning)
                    .appendText(
                            "Note: The number of steps is not consistent across multi "
                            "simulations,\n"
                            "but we are proceeding anyway!");
        }
        if (!multisim_int_all_are_equal(ms, ir->init_step))
        {
            if (simulationsShareState)
            {
                if (MASTER(cr))
                {
                    gmx_fatal(FARGS,
                              "The initial step is not consistent across multi simulations which "
                              "share the state");
                }
                gmx_barrier(cr);
            }
            else
            {
                GMX_LOG(mdlog.warning)
                        .appendText(
                                "Note: The initial step is not consistent across multi "
                                "simulations,\n"
                                "but we are proceeding anyway!");
            }
        }
    }

    /* and stop now if we should */
    bLastStep = (bLastStep || (ir->nsteps >= 0 && step_rel > ir->nsteps));
    while (!bLastStep)
    {

        /* Determine if this is a neighbor search step */
        bNStList = (ir->nstlist > 0 && step % ir->nstlist == 0);

        if (bPMETune && bNStList)
        {
            // This has to be here because PME load balancing is called so early.
            // TODO: Move to after all booleans are defined.
            if (useGpuForUpdate && !bFirstStep)
            {
                stateGpu->copyCoordinatesFromGpu(state->x, AtomLocality::Local);
                stateGpu->waitCoordinatesReadyOnHost(AtomLocality::Local);
            }
            /* PME grid + cut-off optimization with GPUs or PME nodes */
            pme_loadbal_do(pme_loadbal, cr, (mdrunOptions.verbose && MASTER(cr)) ? stderr : nullptr,
                           fplog, mdlog, *ir, fr, state->box, state->x, wcycle, step, step_rel,
                           &bPMETunePrinting, simulationWork.useGpuPmePpCommunication);
        }

        wallcycle_start(wcycle, ewcSTEP);

        bLastStep = (step_rel == ir->nsteps);
        t         = t0 + step * ir->delta_t;

        // TODO Refactor this, so that nstfep does not need a default value of zero
        if (ir->efep != efepNO || ir->bSimTemp)
        {
            /* find and set the current lambdas */
            setCurrentLambdasLocal(step, ir->fepvals, lam0, state->lambda, state->fep_state);

            bDoDHDL     = do_per_step(step, ir->fepvals->nstdhdl);
            bDoFEP      = ((ir->efep != efepNO) && do_per_step(step, nstfep));
            bDoExpanded = (do_per_step(step, ir->expandedvals->nstexpanded) && (ir->bExpanded)
                           && (!bFirstStep));
        }

        bDoReplEx = (useReplicaExchange && (step > 0) && !bLastStep
                     && do_per_step(step, replExParams.exchangeInterval));

        if (doSimulatedAnnealing)
        {
            update_annealing_target_temp(ir, t, &upd);
        }

        /* Stop Center of Mass motion */
        bStopCM = (ir->comm_mode != ecmNO && do_per_step(step, ir->nstcomm));

        /* Determine whether or not to do Neighbour Searching */
        bNS = (bFirstStep || bNStList || bExchanged || bNeedRepartition);

        /* Note that the stopHandler will cause termination at nstglobalcomm
         * steps. Since this concides with nstcalcenergy, nsttcouple and/or
         * nstpcouple steps, we have computed the half-step kinetic energy
         * of the previous step and can always output energies at the last step.
         */
        bLastStep = bLastStep || stopHandler->stoppingAfterCurrentStep(bNS);

        /* do_log triggers energy and virial calculation. Because this leads
         * to different code paths, forces can be different. Thus for exact
         * continuation we should avoid extra log output.
         * Note that the || bLastStep can result in non-exact continuation
         * beyond the last step. But we don't consider that to be an issue.
         */
        do_log     = (do_per_step(step, ir->nstlog)
                  || (bFirstStep && startingBehavior == StartingBehavior::NewSimulation) || bLastStep);
        do_verbose = mdrunOptions.verbose
                     && (step % mdrunOptions.verboseStepPrintInterval == 0 || bFirstStep || bLastStep);

        if (useGpuForUpdate && !bFirstStep && bNS)
        {
            // Copy velocities from the GPU on search steps to keep a copy on host (device buffers are reinitialized).
            stateGpu->copyVelocitiesFromGpu(state->v, AtomLocality::Local);
            stateGpu->waitVelocitiesReadyOnHost(AtomLocality::Local);
            // Copy coordinate from the GPU when needed at the search step.
            // NOTE: The cases when coordinates needed on CPU for force evaluation are handled in sim_utils.
            // NOTE: If the coordinates are to be written into output file they are also copied separately before the output.
            stateGpu->copyCoordinatesFromGpu(state->x, AtomLocality::Local);
            stateGpu->waitCoordinatesReadyOnHost(AtomLocality::Local);
        }

        if (bNS && !(bFirstStep && ir->bContinuation))
        {
            bMasterState = FALSE;
            /* Correct the new box if it is too skewed */
            if (inputrecDynamicBox(ir))
            {
                if (correct_box(fplog, step, state->box, graph))
                {
                    bMasterState = TRUE;
                    // If update is offloaded, it should be informed about the box size change
                    if (useGpuForUpdate)
                    {
                        t_pbc pbc;
                        set_pbc(&pbc, epbcXYZ, state->box);
                        integrator->setPbc(&pbc);
                    }
                }
            }
            if (DOMAINDECOMP(cr) && bMasterState)
            {
                dd_collect_state(cr->dd, state, state_global);
            }

            if (DOMAINDECOMP(cr))
            {
                /* Repartition the domain decomposition */
                dd_partition_system(fplog, mdlog, step, cr, bMasterState, nstglobalcomm, state_global,
                                    *top_global, ir, imdSession, pull_work, state, &f, mdAtoms, &top,
                                    fr, vsite, constr, nrnb, wcycle, do_verbose && !bPMETunePrinting);
                shouldCheckNumberOfBondedInteractions = true;
                upd.setNumAtoms(state->natoms);
            }
        }

        if (MASTER(cr) && do_log)
        {
            energyOutput.printHeader(fplog, step, t); /* can we improve the information printed here? */
        }

        if (ir->efep != efepNO)
        {
            update_mdatoms(mdatoms, state->lambda[efptMASS]);
        }

        if (bExchanged)
        {

            /* We need the kinetic energy at minus the half step for determining
             * the full step kinetic energy and possibly for T-coupling.*/
            /* This may not be quite working correctly yet . . . . */
            compute_globals(gstat, cr, ir, fr, ekind, state->x.rvec_array(), state->v.rvec_array(),
                            state->box, state->lambda[efptVDW], mdatoms, nrnb, &vcm, wcycle, enerd,
                            nullptr, nullptr, nullptr, nullptr, mu_tot, constr, &nullSignaller,
                            state->box, &totalNumberOfBondedInteractions, &bSumEkinhOld,
                            CGLO_GSTAT | CGLO_TEMPERATURE | CGLO_CHECK_NUMBER_OF_BONDED_INTERACTIONS);
            checkNumberOfBondedInteractions(mdlog, cr, totalNumberOfBondedInteractions, top_global,
                                            &top, state->x.rvec_array(), state->box,
                                            &shouldCheckNumberOfBondedInteractions);
        }
        clear_mat(force_vir);

        // [FLOW_FIELD]
        // Add condition for checkpointing only on flow map output step. This is because we do 
        // not save any data from the flow maps in a checkpoint, so if we resume from a checkpoint 
        // in between output steps, all data since the last output has been lost. By only checkpointing
        // at flow output steps we do not throw away any data.
        //
        // Since checkpoint is only done at neighbourlist creation steps (bNS) we hitchhike on that.
        //
        // TODO: Should we assert that the output step is a multiple of nstlist?
        const bool bFlowOutputThisStep = flowcr.bDoFlowCollection ? (step % flowcr.step_output) == 0 : true;
        checkpointHandler->decideIfCheckpointingThisStep(bNS && bFlowOutputThisStep, bFirstStep, bLastStep);

        /* Determine the energy and pressure:
         * at nstcalcenergy steps and at energy output steps (set below).
         */
        if (EI_VV(ir->eI) && (!bInitStep))
        {
            bCalcEnerStep = do_per_step(step, ir->nstcalcenergy);
            bCalcVir      = bCalcEnerStep
                       || (ir->epc != epcNO
                           && (do_per_step(step, ir->nstpcouple) || do_per_step(step - 1, ir->nstpcouple)));
        }
        else
        {
            bCalcEnerStep = do_per_step(step, ir->nstcalcenergy);
            bCalcVir = bCalcEnerStep || (ir->epc != epcNO && do_per_step(step, ir->nstpcouple));
        }
        bCalcEner = bCalcEnerStep;

        do_ene = (do_per_step(step, ir->nstenergy) || bLastStep);

        if (do_ene || do_log || bDoReplEx)
        {
            bCalcVir  = TRUE;
            bCalcEner = TRUE;
        }

        /* Do we need global communication ? */
        bGStat = (bCalcVir || bCalcEner || bStopCM || do_per_step(step, nstglobalcomm)
                  || (EI_VV(ir->eI) && inputrecNvtTrotter(ir) && do_per_step(step - 1, nstglobalcomm)));

        force_flags = (GMX_FORCE_STATECHANGED | ((inputrecDynamicBox(ir)) ? GMX_FORCE_DYNAMICBOX : 0)
                       | GMX_FORCE_ALLFORCES | (bCalcVir ? GMX_FORCE_VIRIAL : 0)
                       | (bCalcEner ? GMX_FORCE_ENERGY : 0) | (bDoFEP ? GMX_FORCE_DHDL : 0));

        if (shellfc)
        {
            /* Now is the time to relax the shells */
            relax_shell_flexcon(fplog, cr, ms, mdrunOptions.verbose, enforcedRotation, step, ir,
                                imdSession, pull_work, bNS, force_flags, &top, constr, enerd, fcd,
                                state->natoms, state->x.arrayRefWithPadding(),
                                state->v.arrayRefWithPadding(), state->box, state->lambda, &state->hist,
                                f.arrayRefWithPadding(), force_vir, mdatoms, nrnb, wcycle, graph,
                                shellfc, fr, runScheduleWork, t, mu_tot, vsite, ddBalanceRegionHandler);
        }
        else
        {
            /* The AWH history need to be saved _before_ doing force calculations where the AWH bias
               is updated (or the AWH update will be performed twice for one step when continuing).
               It would be best to call this update function from do_md_trajectory_writing but that
               would occur after do_force. One would have to divide the update_awh function into one
               function applying the AWH force and one doing the AWH bias update. The update AWH
               bias function could then be called after do_md_trajectory_writing (then containing
               update_awh_history). The checkpointing will in the future probably moved to the start
               of the md loop which will rid of this issue. */
            if (awh && checkpointHandler->isCheckpointingStep() && MASTER(cr))
            {
                awh->updateHistory(state_global->awhHistory.get());
            }

            /* The coordinates (x) are shifted (to get whole molecules)
             * in do_force.
             * This is parallellized as well, and does communication too.
             * Check comments in sim_util.c
             */
            do_force(fplog, cr, ms, ir, awh.get(), enforcedRotation, imdSession, pull_work, step,
                     nrnb, wcycle, &top, state->box, state->x.arrayRefWithPadding(), &state->hist,
                     f.arrayRefWithPadding(), force_vir, mdatoms, enerd, fcd, state->lambda, graph,
                     fr, runScheduleWork, vsite, mu_tot, t, ed ? ed->getLegacyED() : nullptr,
                     (bNS ? GMX_FORCE_NS : 0) | force_flags, ddBalanceRegionHandler);
        }

        // VV integrators do not need the following velocity half step
        // if it is the first step after starting from a checkpoint.
        // That is, the half step is needed on all other steps, and
        // also the first step when starting from a .tpr file.
        if (EI_VV(ir->eI) && (!bFirstStep || startingBehavior == StartingBehavior::NewSimulation))
        /*  ############### START FIRST UPDATE HALF-STEP FOR VV METHODS############### */
        {
            rvec* vbuf = nullptr;

            wallcycle_start(wcycle, ewcUPDATE);
            if (ir->eI == eiVV && bInitStep)
            {
                /* if using velocity verlet with full time step Ekin,
                 * take the first half step only to compute the
                 * virial for the first step. From there,
                 * revert back to the initial coordinates
                 * so that the input is actually the initial step.
                 */
                snew(vbuf, state->natoms);
                copy_rvecn(state->v.rvec_array(), vbuf, 0,
                           state->natoms); /* should make this better for parallelizing? */
            }
            else
            {
                /* this is for NHC in the Ekin(t+dt/2) version of vv */
                trotter_update(ir, step, ekind, enerd, state, total_vir, mdatoms, &MassQ,
                               trotter_seq, ettTSEQ1);
            }

            update_coords(step, ir, mdatoms, state, f.arrayRefWithPadding(), fcd, ekind, M, &upd,
                          etrtVELOCITY1, cr, constr);

            wallcycle_stop(wcycle, ewcUPDATE);
            constrain_velocities(step, nullptr, state, shake_vir, constr, bCalcVir, do_log, do_ene);
            wallcycle_start(wcycle, ewcUPDATE);
            /* if VV, compute the pressure and constraints */
            /* For VV2, we strictly only need this if using pressure
             * control, but we really would like to have accurate pressures
             * printed out.
             * Think about ways around this in the future?
             * For now, keep this choice in comments.
             */
            /*bPres = (ir->eI==eiVV || inputrecNptTrotter(ir)); */
            /*bTemp = ((ir->eI==eiVV &&(!bInitStep)) || (ir->eI==eiVVAK && inputrecNptTrotter(ir)));*/
            bPres = TRUE;
            bTemp = ((ir->eI == eiVV && (!bInitStep)) || (ir->eI == eiVVAK));
            if (bCalcEner && ir->eI == eiVVAK)
            {
                bSumEkinhOld = TRUE;
            }
            /* for vv, the first half of the integration actually corresponds to the previous step.
               So we need information from the last step in the first half of the integration */
            if (bGStat || do_per_step(step - 1, nstglobalcomm))
            {
                wallcycle_stop(wcycle, ewcUPDATE);
                compute_globals(gstat, cr, ir, fr, ekind, state->x.rvec_array(), state->v.rvec_array(),
                                state->box, state->lambda[efptVDW], mdatoms, nrnb, &vcm, wcycle, enerd,
                                force_vir, shake_vir, total_vir, pres, mu_tot, constr, &nullSignaller,
                                state->box, &totalNumberOfBondedInteractions, &bSumEkinhOld,
                                (bGStat ? CGLO_GSTAT : 0) | (bCalcEner ? CGLO_ENERGY : 0)
                                        | (bTemp ? CGLO_TEMPERATURE : 0) | (bPres ? CGLO_PRESSURE : 0)
                                        | (bPres ? CGLO_CONSTRAINT : 0) | (bStopCM ? CGLO_STOPCM : 0)
                                        | (shouldCheckNumberOfBondedInteractions ? CGLO_CHECK_NUMBER_OF_BONDED_INTERACTIONS
                                                                                 : 0)
                                        | CGLO_SCALEEKIN);
                /* explanation of above:
                   a) We compute Ekin at the full time step
                   if 1) we are using the AveVel Ekin, and it's not the
                   initial step, or 2) if we are using AveEkin, but need the full
                   time step kinetic energy for the pressure (always true now, since we want accurate statistics).
                   b) If we are using EkinAveEkin for the kinetic energy for the temperature control, we still feed in
                   EkinAveVel because it's needed for the pressure */
                checkNumberOfBondedInteractions(mdlog, cr, totalNumberOfBondedInteractions,
                                                top_global, &top, state->x.rvec_array(), state->box,
                                                &shouldCheckNumberOfBondedInteractions);
                if (bStopCM)
                {
                    process_and_stopcm_grp(fplog, &vcm, *mdatoms, state->x.rvec_array(),
                                           state->v.rvec_array());
                    inc_nrnb(nrnb, eNR_STOPCM, mdatoms->homenr);
                }
                wallcycle_start(wcycle, ewcUPDATE);
            }
            /* temperature scaling and pressure scaling to produce the extended variables at t+dt */
            if (!bInitStep)
            {
                if (bTrotter)
                {
                    m_add(force_vir, shake_vir,
                          total_vir); /* we need the un-dispersion corrected total vir here */
                    trotter_update(ir, step, ekind, enerd, state, total_vir, mdatoms, &MassQ,
                                   trotter_seq, ettTSEQ2);

                    /* TODO This is only needed when we're about to write
                     * a checkpoint, because we use it after the restart
                     * (in a kludge?). But what should we be doing if
                     * the startingBehavior is NewSimulation or bInitStep are true? */
                    if (inputrecNptTrotter(ir) || inputrecNphTrotter(ir))
                    {
                        copy_mat(shake_vir, state->svir_prev);
                        copy_mat(force_vir, state->fvir_prev);
                    }
                    if ((inputrecNptTrotter(ir) || inputrecNvtTrotter(ir)) && ir->eI == eiVV)
                    {
                        /* update temperature and kinetic energy now that step is over - this is the v(t+dt) point */
                        enerd->term[F_TEMP] =
                                sum_ekin(&(ir->opts), ekind, nullptr, (ir->eI == eiVV), FALSE);
                        enerd->term[F_EKIN] = trace(ekind->ekin);
                    }
                }
                else if (bExchanged)
                {
                    wallcycle_stop(wcycle, ewcUPDATE);
                    /* We need the kinetic energy at minus the half step for determining
                     * the full step kinetic energy and possibly for T-coupling.*/
                    /* This may not be quite working correctly yet . . . . */
                    compute_globals(gstat, cr, ir, fr, ekind, state->x.rvec_array(),
                                    state->v.rvec_array(), state->box, state->lambda[efptVDW],
                                    mdatoms, nrnb, &vcm, wcycle, enerd, nullptr, nullptr, nullptr,
                                    nullptr, mu_tot, constr, &nullSignaller, state->box, nullptr,
                                    &bSumEkinhOld, CGLO_GSTAT | CGLO_TEMPERATURE);
                    wallcycle_start(wcycle, ewcUPDATE);
                }
            }
            /* if it's the initial step, we performed this first step just to get the constraint virial */
            if (ir->eI == eiVV && bInitStep)
            {
                copy_rvecn(vbuf, state->v.rvec_array(), 0, state->natoms);
                sfree(vbuf);
            }
            wallcycle_stop(wcycle, ewcUPDATE);
        }

        /* compute the conserved quantity */
        if (EI_VV(ir->eI))
        {
            saved_conserved_quantity = NPT_energy(ir, state, &MassQ);
            if (ir->eI == eiVV)
            {
                last_ekin = enerd->term[F_EKIN];
            }
            if ((ir->eDispCorr != edispcEnerPres) && (ir->eDispCorr != edispcAllEnerPres))
            {
                saved_conserved_quantity -= enerd->term[F_DISPCORR];
            }
            /* sum up the foreign energy and dhdl terms for vv.  currently done every step so that dhdl is correct in the .edr */
            if (ir->efep != efepNO)
            {
                sum_dhdl(enerd, state->lambda, *ir->fepvals);
            }
        }

        /* ########  END FIRST UPDATE STEP  ############## */
        /* ########  If doing VV, we now have v(dt) ###### */
        if (bDoExpanded)
        {
            /* perform extended ensemble sampling in lambda - we don't
               actually move to the new state before outputting
               statistics, but if performing simulated tempering, we
               do update the velocities and the tau_t. */

            lamnew = ExpandedEnsembleDynamics(fplog, ir, enerd, state, &MassQ, state->fep_state,
                                              state->dfhist, step, state->v.rvec_array(), mdatoms);
            /* history is maintained in state->dfhist, but state_global is what is sent to trajectory and log output */
            if (MASTER(cr))
            {
                copy_df_history(state_global->dfhist, state->dfhist);
            }
        }

        // Copy coordinate from the GPU for the output/checkpointing if the update is offloaded and
        // coordinates have not already been copied for i) search or ii) CPU force tasks.
        if (useGpuForUpdate && !bNS && !runScheduleWork->domainWork.haveCpuLocalForceWork
            && (do_per_step(step, ir->nstxout) || do_per_step(step, ir->nstxout_compressed)
                || checkpointHandler->isCheckpointingStep()))
        {
            stateGpu->copyCoordinatesFromGpu(state->x, AtomLocality::Local);
            stateGpu->waitCoordinatesReadyOnHost(AtomLocality::Local);
        }
        // Copy velocities if needed for the output/checkpointing.
        // NOTE: Copy on the search steps is done at the beginning of the step.
        if (useGpuForUpdate && !bNS
            && (do_per_step(step, ir->nstvout) || checkpointHandler->isCheckpointingStep()))
        {
            stateGpu->copyVelocitiesFromGpu(state->v, AtomLocality::Local);
            stateGpu->waitVelocitiesReadyOnHost(AtomLocality::Local);
        }
        // Copy forces for the output if the forces were reduced on the GPU (not the case on virial steps)
        // and update is offloaded hence forces are kept on the GPU for update and have not been
        // already transferred in do_force().
        // TODO: There should be an improved, explicit mechanism that ensures this copy is only executed
        //       when the forces are ready on the GPU -- the same synchronizer should be used as the one
        //       prior to GPU update.
        // TODO: When the output flags will be included in step workload, this copy can be combined with the
        //       copy call in do_force(...).
        // NOTE: The forces should not be copied here if the vsites are present, since they were modified
        //       on host after the D2H copy in do_force(...).
        if (runScheduleWork->stepWork.useGpuFBufferOps && (simulationWork.useGpuUpdate && !vsite)
            && do_per_step(step, ir->nstfout))
        {
            stateGpu->copyForcesFromGpu(ArrayRef<RVec>(f), AtomLocality::Local);
            stateGpu->waitForcesReadyOnHost(AtomLocality::Local);
        }
        /* Now we have the energies and forces corresponding to the
         * coordinates at time t. We must output all of this before
         * the update.
         */
        do_md_trajectory_writing(fplog, cr, nfile, fnm, step, step_rel, t, ir, state, state_global,
                                 observablesHistory, top_global, fr, outf, energyOutput, ekind, f,
                                 checkpointHandler->isCheckpointingStep(), bRerunMD, bLastStep,
                                 mdrunOptions.writeConfout, bSumEkinhOld);
        /* Check if IMD step and do IMD communication, if bIMD is TRUE. */
        bInteractiveMDstep = imdSession->run(step, bNS, state->box, state->x.rvec_array(), t);

        /* kludge -- virial is lost with restart for MTTK NPT control. Must reload (saved earlier). */
        if (startingBehavior != StartingBehavior::NewSimulation && bFirstStep
            && (inputrecNptTrotter(ir) || inputrecNphTrotter(ir)))
        {
            copy_mat(state->svir_prev, shake_vir);
            copy_mat(state->fvir_prev, force_vir);
        }

        stopHandler->setSignal();
        resetHandler->setSignal(walltime_accounting);

        if (bGStat || !PAR(cr))
        {
            /* In parallel we only have to check for checkpointing in steps
             * where we do global communication,
             *  otherwise the other nodes don't know.
             */
            checkpointHandler->setSignal(walltime_accounting);
        }

        /* #########   START SECOND UPDATE STEP ################# */

        /* at the start of step, randomize or scale the velocities ((if vv. Restriction of Andersen
           controlled in preprocessing */

        if (ETC_ANDERSEN(ir->etc)) /* keep this outside of update_tcouple because of the extra info required to pass */
        {
            gmx_bool bIfRandomize;
            bIfRandomize = update_randomize_velocities(ir, step, cr, mdatoms, state->v, &upd, constr);
            /* if we have constraints, we have to remove the kinetic energy parallel to the bonds */
            if (constr && bIfRandomize)
            {
                constrain_velocities(step, nullptr, state, tmp_vir, constr, bCalcVir, do_log, do_ene);
            }
        }
        /* Box is changed in update() when we do pressure coupling,
         * but we should still use the old box for energy corrections and when
         * writing it to the energy file, so it matches the trajectory files for
         * the same timestep above. Make a copy in a separate array.
         */
        copy_mat(state->box, lastbox);

        dvdl_constr = 0;

        wallcycle_start(wcycle, ewcUPDATE);
        /* UPDATE PRESSURE VARIABLES IN TROTTER FORMULATION WITH CONSTRAINTS */
        if (bTrotter)
        {
            trotter_update(ir, step, ekind, enerd, state, total_vir, mdatoms, &MassQ, trotter_seq, ettTSEQ3);
            /* We can only do Berendsen coupling after we have summed
             * the kinetic energy or virial. Since the happens
             * in global_state after update, we should only do it at
             * step % nstlist = 1 with bGStatEveryStep=FALSE.
             */
        }
        else
        {
            update_tcouple(step, ir, state, ekind, &MassQ, mdatoms);
            update_pcouple_before_coordinates(fplog, step, ir, state, pressureCouplingMu, M, bInitStep);
        }

        if (EI_VV(ir->eI))
        {
            /* velocity half-step update */
            update_coords(step, ir, mdatoms, state, f.arrayRefWithPadding(), fcd, ekind, M, &upd,
                          etrtVELOCITY2, cr, constr);
        }

        /* Above, initialize just copies ekinh into ekin,
         * it doesn't copy position (for VV),
         * and entire integrator for MD.
         */

        if (ir->eI == eiVVAK)
        {
            cbuf.resize(state->x.size());
            std::copy(state->x.begin(), state->x.end(), cbuf.begin());
        }

        /* With leap-frog type integrators we compute the kinetic energy
         * at a whole time step as the average of the half-time step kinetic
         * energies of two subsequent steps. Therefore we need to compute the
         * half step kinetic energy also if we need energies at the next step.
         */
        const bool needHalfStepKineticEnergy =
                (!EI_VV(ir->eI) && (do_per_step(step + 1, nstglobalcomm) || step_rel + 1 == ir->nsteps));

        // Parrinello-Rahman requires the pressure to be availible before the update to compute
        // the velocity scaling matrix. Hence, it runs one step after the nstpcouple step.
        const bool doParrinelloRahman = (ir->epc == epcPARRINELLORAHMAN
                                         && do_per_step(step + ir->nstpcouple - 1, ir->nstpcouple));

        if (useGpuForUpdate)
        {
            if (bNS && (bFirstStep || DOMAINDECOMP(cr)))
            {
                integrator->set(stateGpu->getCoordinates(), stateGpu->getVelocities(),
                                stateGpu->getForces(), top.idef, *mdatoms, ekind->ngtc);

                // Copy data to the GPU after buffers might have being reinitialized
                stateGpu->copyVelocitiesToGpu(state->v, AtomLocality::Local);
                stateGpu->copyCoordinatesToGpu(state->x, AtomLocality::Local);
            }

            // If the buffer ops were not offloaded this step, the forces are on the host and have to be copied
            if (!runScheduleWork->stepWork.useGpuFBufferOps)
            {
                stateGpu->copyForcesToGpu(ArrayRef<RVec>(f), AtomLocality::Local);
            }

            const bool doTemperatureScaling =
                    (ir->etc != etcNO && do_per_step(step + ir->nsttcouple - 1, ir->nsttcouple));

            // This applies Leap-Frog, LINCS and SETTLE in succession
            integrator->integrate(stateGpu->getForcesReadyOnDeviceEvent(
                                          AtomLocality::Local, runScheduleWork->stepWork.useGpuFBufferOps),
                                  ir->delta_t, true, bCalcVir, shake_vir, doTemperatureScaling,
                                  ekind->tcstat, doParrinelloRahman, ir->nstpcouple * ir->delta_t, M);

            // Copy velocities D2H after update if:
            // - Globals are computed this step (includes the energy output steps).
            // - Temperature is needed for the next step.
            if (bGStat || needHalfStepKineticEnergy)
            {
                stateGpu->copyVelocitiesFromGpu(state->v, AtomLocality::Local);
                stateGpu->waitVelocitiesReadyOnHost(AtomLocality::Local);
            }
        }
        else
        {
            update_coords(step, ir, mdatoms, state, f.arrayRefWithPadding(), fcd, ekind, M, &upd,
                          etrtPOSITION, cr, constr);

            wallcycle_stop(wcycle, ewcUPDATE);

            constrain_coordinates(step, &dvdl_constr, state, shake_vir, &upd, constr, bCalcVir,
                                  do_log, do_ene);

            update_sd_second_half(step, &dvdl_constr, ir, mdatoms, state, cr, nrnb, wcycle, &upd,
                                  constr, do_log, do_ene);
            finish_update(ir, mdatoms, state, graph, nrnb, wcycle, &upd, constr);
        }

        if (ir->bPull && ir->pull->bSetPbcRefToPrevStepCOM)
        {
            updatePrevStepPullCom(pull_work, state);
        }

        if (ir->eI == eiVVAK)
        {
            /* erase F_EKIN and F_TEMP here? */
            /* just compute the kinetic energy at the half step to perform a trotter step */
            compute_globals(gstat, cr, ir, fr, ekind, state->x.rvec_array(), state->v.rvec_array(),
                            state->box, state->lambda[efptVDW], mdatoms, nrnb, &vcm, wcycle, enerd,
                            force_vir, shake_vir, total_vir, pres, mu_tot, constr, &nullSignaller, lastbox,
                            nullptr, &bSumEkinhOld, (bGStat ? CGLO_GSTAT : 0) | CGLO_TEMPERATURE);
            wallcycle_start(wcycle, ewcUPDATE);
            trotter_update(ir, step, ekind, enerd, state, total_vir, mdatoms, &MassQ, trotter_seq, ettTSEQ4);
            /* now we know the scaling, we can compute the positions again */
            std::copy(cbuf.begin(), cbuf.end(), state->x.begin());

            update_coords(step, ir, mdatoms, state, f.arrayRefWithPadding(), fcd, ekind, M, &upd,
                          etrtPOSITION, cr, constr);
            wallcycle_stop(wcycle, ewcUPDATE);

            /* do we need an extra constraint here? just need to copy out of as_rvec_array(state->v.data()) to upd->xp? */
            /* are the small terms in the shake_vir here due
             * to numerical errors, or are they important
             * physically? I'm thinking they are just errors, but not completely sure.
             * For now, will call without actually constraining, constr=NULL*/
            finish_update(ir, mdatoms, state, graph, nrnb, wcycle, &upd, nullptr);
        }
        if (EI_VV(ir->eI))
        {
            /* this factor or 2 correction is necessary
               because half of the constraint force is removed
               in the vv step, so we have to double it.  See
               the Redmine issue #1255.  It is not yet clear
               if the factor of 2 is exact, or just a very
               good approximation, and this will be
               investigated.  The next step is to see if this
               can be done adding a dhdl contribution from the
               rattle step, but this is somewhat more
               complicated with the current code. Will be
               investigated, hopefully for 4.6.3. However,
               this current solution is much better than
               having it completely wrong.
             */
            enerd->term[F_DVDL_CONSTR] += 2 * dvdl_constr;
        }
        else
        {
            enerd->term[F_DVDL_CONSTR] += dvdl_constr;
        }

        if (vsite != nullptr)
        {
            wallcycle_start(wcycle, ewcVSITECONSTR);
            if (graph != nullptr)
            {
                shift_self(graph, state->box, state->x.rvec_array());
            }
            construct_vsites(vsite, state->x.rvec_array(), ir->delta_t, state->v.rvec_array(),
                             top.idef.iparams, top.idef.il, fr->ePBC, fr->bMolPBC, cr, state->box);

            if (graph != nullptr)
            {
                unshift_self(graph, state->box, state->x.rvec_array());
            }
            wallcycle_stop(wcycle, ewcVSITECONSTR);
        }

        /* ############## IF NOT VV, Calculate globals HERE  ############ */
        /* With Leap-Frog we can skip compute_globals at
         * non-communication steps, but we need to calculate
         * the kinetic energy one step before communication.
         */
        {
            // Organize to do inter-simulation signalling on steps if
            // and when algorithms require it.
            const bool doInterSimSignal = (simulationsShareState && do_per_step(step, nstSignalComm));

            if (bGStat || needHalfStepKineticEnergy || doInterSimSignal)
            {
                // Copy coordinates when needed to stop the CM motion.
                if (useGpuForUpdate && !EI_VV(ir->eI) && bStopCM)
                {
                    stateGpu->copyCoordinatesFromGpu(state->x, AtomLocality::Local);
                    stateGpu->waitCoordinatesReadyOnHost(AtomLocality::Local);
                }
                // Since we're already communicating at this step, we
                // can propagate intra-simulation signals. Note that
                // check_nstglobalcomm has the responsibility for
                // choosing the value of nstglobalcomm that is one way
                // bGStat becomes true, so we can't get into a
                // situation where e.g. checkpointing can't be
                // signalled.
                bool                doIntraSimSignal = true;
                SimulationSignaller signaller(&signals, cr, ms, doInterSimSignal, doIntraSimSignal);

                compute_globals(
                        gstat, cr, ir, fr, ekind, state->x.rvec_array(), state->v.rvec_array(),
                        state->box, state->lambda[efptVDW], mdatoms, nrnb, &vcm, wcycle, enerd,
                        force_vir, shake_vir, total_vir, pres, mu_tot, constr, &signaller, lastbox,
                        &totalNumberOfBondedInteractions, &bSumEkinhOld,
                        (bGStat ? CGLO_GSTAT : 0) | (!EI_VV(ir->eI) && bCalcEner ? CGLO_ENERGY : 0)
                                | (!EI_VV(ir->eI) && bStopCM ? CGLO_STOPCM : 0)
                                | (!EI_VV(ir->eI) ? CGLO_TEMPERATURE : 0)
                                | (!EI_VV(ir->eI) ? CGLO_PRESSURE : 0) | CGLO_CONSTRAINT
                                | (shouldCheckNumberOfBondedInteractions ? CGLO_CHECK_NUMBER_OF_BONDED_INTERACTIONS
                                                                         : 0));
                checkNumberOfBondedInteractions(mdlog, cr, totalNumberOfBondedInteractions,
                                                top_global, &top, state->x.rvec_array(), state->box,
                                                &shouldCheckNumberOfBondedInteractions);
                if (!EI_VV(ir->eI) && bStopCM)
                {
                    process_and_stopcm_grp(fplog, &vcm, *mdatoms, state->x.rvec_array(),
                                           state->v.rvec_array());
                    inc_nrnb(nrnb, eNR_STOPCM, mdatoms->homenr);

                    // TODO: The special case of removing CM motion should be dealt more gracefully
                    if (useGpuForUpdate)
                    {
                        stateGpu->copyCoordinatesToGpu(state->x, AtomLocality::Local);
                        // Here we block until the H2D copy completes because event sync with the
                        // force kernels that use the coordinates on the next steps is not implemented
                        // (not because of a race on state->x being modified on the CPU while H2D is in progress).
                        stateGpu->waitCoordinatesCopiedToDevice(AtomLocality::Local);
                        // If the COM removal changed the velocities on the CPU, this has to be accounted for.
                        if (vcm.mode != ecmNO)
                        {
                            stateGpu->copyVelocitiesToGpu(state->v, AtomLocality::Local);
                        }
                    }
                }
            }
        }

        /* #############  END CALC EKIN AND PRESSURE ################# */

        /* Note: this is OK, but there are some numerical precision issues with using the convergence of
           the virial that should probably be addressed eventually. state->veta has better properies,
           but what we actually need entering the new cycle is the new shake_vir value. Ideally, we could
           generate the new shake_vir, but test the veta value for convergence.  This will take some thought. */

        if (ir->efep != efepNO && !EI_VV(ir->eI))
        {
            /* Sum up the foreign energy and dhdl terms for md and sd.
               Currently done every step so that dhdl is correct in the .edr */
            sum_dhdl(enerd, state->lambda, *ir->fepvals);
        }

        update_pcouple_after_coordinates(fplog, step, ir, mdatoms, pres, force_vir, shake_vir,
                                         pressureCouplingMu, state, nrnb, &upd, !useGpuForUpdate);

        const bool doBerendsenPressureCoupling =
                (inputrec->epc == epcBERENDSEN && do_per_step(step, inputrec->nstpcouple));
        if (useGpuForUpdate && (doBerendsenPressureCoupling || doParrinelloRahman))
        {
            integrator->scaleCoordinates(pressureCouplingMu);
            t_pbc pbc;
            set_pbc(&pbc, epbcXYZ, state->box);
            integrator->setPbc(&pbc);
        }

        /* ################# END UPDATE STEP 2 ################# */
        /* #### We now have r(t+dt) and v(t+dt/2)  ############# */

        /* The coordinates (x) were unshifted in update */
        if (!bGStat)
        {
            /* We will not sum ekinh_old,
             * so signal that we still have to do it.
             */
            bSumEkinhOld = TRUE;
        }

        if (bCalcEner)
        {
            /* #########  BEGIN PREPARING EDR OUTPUT  ###########  */

            /* use the directly determined last velocity, not actually the averaged half steps */
            if (bTrotter && ir->eI == eiVV)
            {
                enerd->term[F_EKIN] = last_ekin;
            }
            enerd->term[F_ETOT] = enerd->term[F_EPOT] + enerd->term[F_EKIN];

            if (integratorHasConservedEnergyQuantity(ir))
            {
                if (EI_VV(ir->eI))
                {
                    enerd->term[F_ECONSERVED] = enerd->term[F_ETOT] + saved_conserved_quantity;
                }
                else
                {
                    enerd->term[F_ECONSERVED] = enerd->term[F_ETOT] + NPT_energy(ir, state, &MassQ);
                }
            }
            /* #########  END PREPARING EDR OUTPUT  ###########  */
        }

        /* Output stuff */
        if (MASTER(cr))
        {
            if (fplog && do_log && bDoExpanded)
            {
                /* only needed if doing expanded ensemble */
                PrintFreeEnergyInfoToFile(fplog, ir->fepvals, ir->expandedvals,
                                          ir->bSimTemp ? ir->simtempvals : nullptr,
                                          state_global->dfhist, state->fep_state, ir->nstlog, step);
            }
            if (bCalcEner)
            {
                energyOutput.addDataAtEnergyStep(bDoDHDL, bCalcEnerStep, t, mdatoms->tmass, enerd, state,
                                                 ir->fepvals, ir->expandedvals, lastbox, shake_vir,
                                                 force_vir, total_vir, pres, ekind, mu_tot, constr);
            }
            else
            {
                energyOutput.recordNonEnergyStep();
            }

            gmx_bool do_dr = do_per_step(step, ir->nstdisreout);
            gmx_bool do_or = do_per_step(step, ir->nstorireout);

            if (doSimulatedAnnealing)
            {
                energyOutput.printAnnealingTemperatures(do_log ? fplog : nullptr, groups, &(ir->opts));
            }
            if (do_log || do_ene || do_dr || do_or)
            {
                energyOutput.printStepToEnergyFile(mdoutf_get_fp_ene(outf), do_ene, do_dr, do_or,
                                                   do_log ? fplog : nullptr, step, t, fcd, awh.get());
            }

            if (ir->bPull)
            {
                pull_print_output(pull_work, step, t);
            }

            if (do_per_step(step, ir->nstlog))
            {
                if (fflush(fplog) != 0)
                {
                    gmx_fatal(FARGS, "Cannot flush logfile - maybe you are out of disk space?");
                }
            }
        }
        if (bDoExpanded)
        {
            /* Have to do this part _after_ outputting the logfile and the edr file */
            /* Gets written into the state at the beginning of next loop*/
            state->fep_state = lamnew;
        }
        /* Print the remaining wall clock time for the run */
        if (isMasterSimMasterRank(ms, MASTER(cr)) && (do_verbose || gmx_got_usr_signal()) && !bPMETunePrinting)
        {
            if (shellfc)
            {
                fprintf(stderr, "\n");
            }
            print_time(stderr, walltime_accounting, step, ir, cr);
        }

        /* Ion/water position swapping.
         * Not done in last step since trajectory writing happens before this call
         * in the MD loop and exchanges would be lost anyway. */
        bNeedRepartition = FALSE;
        if ((ir->eSwapCoords != eswapNO) && (step > 0) && !bLastStep && do_per_step(step, ir->swap->nstswap))
        {
            bNeedRepartition =
                    do_swapcoords(cr, step, t, ir, swap, wcycle, as_rvec_array(state->x.data()),
                                  state->box, MASTER(cr) && mdrunOptions.verbose, bRerunMD);

            if (bNeedRepartition && DOMAINDECOMP(cr))
            {
                dd_collect_state(cr->dd, state, state_global);
            }
        }

        /* Replica exchange */
        bExchanged = FALSE;
        if (bDoReplEx)
        {
            bExchanged = replica_exchange(fplog, cr, ms, repl_ex, state_global, enerd, state, step, t);
        }

        if ((bExchanged || bNeedRepartition) && DOMAINDECOMP(cr))
        {
            dd_partition_system(fplog, mdlog, step, cr, TRUE, 1, state_global, *top_global, ir,
                                imdSession, pull_work, state, &f, mdAtoms, &top, fr, vsite, constr,
                                nrnb, wcycle, FALSE);
            shouldCheckNumberOfBondedInteractions = true;
            upd.setNumAtoms(state->natoms);
        }

        bFirstStep = FALSE;
        bInitStep  = FALSE;

        // [FLOW_FIELD]
        if (flowcr.bDoFlowCollection && do_per_step(step, flowcr.step_collect))
        {
            flow_collect_or_output(flowcr, step, cr, ir, mdatoms, state, groups);
        }

        /* #######  SET VARIABLES FOR NEXT ITERATION IF THEY STILL NEED IT ###### */
        /* With all integrators, except VV, we need to retain the pressure
         * at the current step for coupling at the next step.
         */
        if ((state->flags & (1U << estPRES_PREV))
            && (bGStatEveryStep || (ir->nstpcouple > 0 && step % ir->nstpcouple == 0)))
        {
            /* Store the pressure in t_state for pressure coupling
             * at the next MD step.
             */
            copy_mat(pres, state->pres_prev);
        }

        /* #######  END SET VARIABLES FOR NEXT ITERATION ###### */

        if ((membed != nullptr) && (!bLastStep))
        {
            rescale_membed(step_rel, membed, as_rvec_array(state_global->x.data()));
        }

        cycles = wallcycle_stop(wcycle, ewcSTEP);
        if (DOMAINDECOMP(cr) && wcycle)
        {
            dd_cycles_add(cr->dd, cycles, ddCyclStep);
        }

        /* increase the MD step number */
        step++;
        step_rel++;

#if GMX_FAHCORE
        if (MASTER(cr))
        {
            fcReportProgress(ir->nsteps + ir->init_step, step);
        }
#endif

        resetHandler->resetCounters(step, step_rel, mdlog, fplog, cr, fr->nbv.get(), nrnb,
                                    fr->pmedata, pme_loadbal, wcycle, walltime_accounting);

        /* If bIMD is TRUE, the master updates the IMD energy record and sends positions to VMD client */
        imdSession->updateEnergyRecordAndSendPositionsAndEnergies(bInteractiveMDstep, step, bCalcEner);
    }
    /* End of main MD loop */

    /* Closing TNG files can include compressing data. Therefore it is good to do that
     * before stopping the time measurements. */
    mdoutf_tng_close(outf);

    /* Stop measuring walltime */
    walltime_accounting_end_time(walltime_accounting);

    if (!thisRankHasDuty(cr, DUTY_PME))
    {
        /* Tell the PME only node to finish */
        gmx_pme_send_finish(cr);
    }

    if (MASTER(cr))
    {
        if (ir->nstcalcenergy > 0)
        {
            energyOutput.printAnnealingTemperatures(fplog, groups, &(ir->opts));
            energyOutput.printAverages(fplog, groups);
        }
    }
    done_mdoutf(outf);

    if (bPMETune)
    {
        pme_loadbal_done(pme_loadbal, fplog, mdlog, fr->nbv->useGpu());
    }

    done_shellfc(fplog, shellfc, step_rel);

    if (useReplicaExchange && MASTER(cr))
    {
        print_replica_exchange_statistics(fplog, repl_ex);
    }

    walltime_accounting_set_nsteps_done(walltime_accounting, step_rel);

    global_stat_destroy(gstat);
}<|MERGE_RESOLUTION|>--- conflicted
+++ resolved
@@ -145,16 +145,9 @@
 #include "replicaexchange.h"
 #include "shellfc.h"
 
-<<<<<<< HEAD
 // [FLOW_FIELD]
 #include "gromacs/mdlib/flow_field.h"
 
-#if GMX_FAHCORE
-#    include "corewrap.h"
-#endif
-
-=======
->>>>>>> 368fd87d
 using gmx::SimulationSignaller;
 
 void gmx::LegacySimulator::do_md()
@@ -687,7 +680,6 @@
     bExchanged       = FALSE;
     bNeedRepartition = FALSE;
 
-<<<<<<< HEAD
     // [FLOW_FIELD]
     // Prepare for (optional) flow field output by setting up the container
     // and reading all parameter values.
@@ -702,10 +694,9 @@
             print_flow_collection_information(flowcr, ir->delta_t);
         }
     }
-=======
+
     step     = ir->init_step;
     step_rel = 0;
->>>>>>> 368fd87d
 
     auto stopHandler = stopHandlerBuilder->getStopHandlerMD(
             compat::not_null<SimulationSignal*>(&signals[eglsSTOPCOND]), simulationsShareState,

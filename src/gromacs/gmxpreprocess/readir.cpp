--- conflicted
+++ resolved
@@ -2470,12 +2470,8 @@
 
     /* User defined thingies */
     printStringNewline(&inp, "User defined thingies");
-<<<<<<< HEAD
-    setStringEntry(&inp, "user1-grps", is->user1, nullptr);
-=======
     setStringEntry(&inp, "user1-grps", inputrecStrings->user1, nullptr);
     setStringEntry(&inp, "user2-grps", inputrecStrings->user2, nullptr);
->>>>>>> f1f41d6a
     ir->userint1  = get_eint(&inp, "userint1", 0, wi);
     ir->userint2  = get_eint(&inp, "userint2", 0, wi);
     ir->userint3  = get_eint(&inp, "userint3", 0, wi);
@@ -2511,7 +2507,7 @@
     printStringNoNewline(&inp, "Groups to shear with: must be 1 or 2, in the latter case ");
     printStringNoNewline(&inp, "for area 0 and 1 respectively");
     printStringNoNewline(&inp, "Note: this replaces user2-grps");
-    setStringEntry(&inp, "shear-grps", is->user2, nullptr);
+    setStringEntry(&inp, "shear-grps", inputrecStrings->user2, nullptr);
 #undef CTYPE
 
     {
@@ -3923,7 +3919,6 @@
                  SimulationAtomGroupType::OrientationRestraintsFit, restnm, egrptpALL_GENREST,
                  bVerbose, wi);
 
-<<<<<<< HEAD
     /* [PETTER] Assert that we have 1 or 2 groups for the shear coupling */
     if (ir->bShearCoupling 
         && (user2GroupNames.empty() || user2GroupNames.size() > 2))
@@ -3935,67 +3930,9 @@
                   user2GroupNames.size());
     }
 
-    /* QMMM input processing */
-    auto qmGroupNames = gmx::splitString(is->QMMM);
-    auto qmMethods    = gmx::splitString(is->QMmethod);
-    auto qmBasisSets  = gmx::splitString(is->QMbasis);
-    if (ir->eI != eiMimic)
-    {
-        if (qmMethods.size() != qmGroupNames.size() || qmBasisSets.size() != qmGroupNames.size())
-        {
-            gmx_fatal(FARGS,
-                      "Invalid QMMM input: %zu groups %zu basissets"
-                      " and %zu methods\n",
-                      qmGroupNames.size(), qmBasisSets.size(), qmMethods.size());
-        }
-        /* group rest, if any, is always MM! */
-        do_numbering(natoms, groups, qmGroupNames, defaultIndexGroups, gnames,
-                     SimulationAtomGroupType::QuantumMechanics, restnm, egrptpALL_GENREST, bVerbose, wi);
-        nr            = qmGroupNames.size(); /*atoms->grps[egcQMMM].nr;*/
-        ir->opts.ngQM = qmGroupNames.size();
-        snew(ir->opts.QMmethod, nr);
-        snew(ir->opts.QMbasis, nr);
-        for (i = 0; i < nr; i++)
-        {
-            /* input consists of strings: RHF CASSCF PM3 .. These need to be
-             * converted to the corresponding enum in names.c
-             */
-            ir->opts.QMmethod[i] = search_QMstring(qmMethods[i].c_str(), eQMmethodNR, eQMmethod_names);
-            ir->opts.QMbasis[i] = search_QMstring(qmBasisSets[i].c_str(), eQMbasisNR, eQMbasis_names);
-        }
-        auto qmMultiplicities = gmx::splitString(is->QMmult);
-        auto qmCharges        = gmx::splitString(is->QMcharge);
-        auto qmbSH            = gmx::splitString(is->bSH);
-        snew(ir->opts.QMmult, nr);
-        snew(ir->opts.QMcharge, nr);
-        snew(ir->opts.bSH, nr);
-        convertInts(wi, qmMultiplicities, "QMmult", ir->opts.QMmult);
-        convertInts(wi, qmCharges, "QMcharge", ir->opts.QMcharge);
-        convertYesNos(wi, qmbSH, "bSH", ir->opts.bSH);
-
-        auto CASelectrons = gmx::splitString(is->CASelectrons);
-        auto CASorbitals  = gmx::splitString(is->CASorbitals);
-        snew(ir->opts.CASelectrons, nr);
-        snew(ir->opts.CASorbitals, nr);
-        convertInts(wi, CASelectrons, "CASelectrons", ir->opts.CASelectrons);
-        convertInts(wi, CASorbitals, "CASOrbitals", ir->opts.CASorbitals);
-
-        auto SAon    = gmx::splitString(is->SAon);
-        auto SAoff   = gmx::splitString(is->SAoff);
-        auto SAsteps = gmx::splitString(is->SAsteps);
-        snew(ir->opts.SAon, nr);
-        snew(ir->opts.SAoff, nr);
-        snew(ir->opts.SAsteps, nr);
-        convertInts(wi, SAon, "SAon", ir->opts.SAon);
-        convertInts(wi, SAoff, "SAoff", ir->opts.SAoff);
-        convertInts(wi, SAsteps, "SAsteps", ir->opts.SAsteps);
-    }
-    else
-=======
     /* MiMiC QMMM input processing */
     auto qmGroupNames = gmx::splitString(inputrecStrings->QMMM);
     if (qmGroupNames.size() > 1)
->>>>>>> f1f41d6a
     {
         gmx_fatal(FARGS, "Currently, having more than one QM group in MiMiC is not supported");
     }
@@ -4683,7 +4620,7 @@
     if (ir->bShearCoupling)
     {
         if ((ir->shear_strategy == static_cast<int>(ShearCouplStrategy::Edges))
-            && (ir->ePBC != epbcXY))
+            && (ir->pbcType != PbcType::XY))
         {
             sprintf(warn_buf, 
                 "With shear-strategy = %s the system should probably not "
@@ -4691,8 +4628,8 @@
                 "against each other. Use pbc = %s unless you are sure. "
                 "(currently pbc = %s)",
                 ShearCouplStrategy_names[ir->shear_strategy], 
-                epbc_names[epbcXY], 
-                epbc_names[ir->ePBC]);
+                c_pbcTypeNames[PbcType::XY], 
+                c_pbcTypeNames[ir->pbcType]);
             warning(wi, warn_buf);
         }
     }

/*
 * This file is part of the GROMACS molecular simulation package.
 *
 * Copyright (c) 1991-2000, University of Groningen, The Netherlands.
 * Copyright (c) 2001-2004, The GROMACS development team.
 * Copyright (c) 2013,2014,2015, by the GROMACS development team, led by
 * Mark Abraham, David van der Spoel, Berk Hess, and Erik Lindahl,
 * and including many others, as listed in the AUTHORS file in the
 * top-level source directory and at http://www.gromacs.org.
 *
 * GROMACS is free software; you can redistribute it and/or
 * modify it under the terms of the GNU Lesser General Public License
 * as published by the Free Software Foundation; either version 2.1
 * of the License, or (at your option) any later version.
 *
 * GROMACS is distributed in the hope that it will be useful,
 * but WITHOUT ANY WARRANTY; without even the implied warranty of
 * MERCHANTABILITY or FITNESS FOR A PARTICULAR PURPOSE.  See the GNU
 * Lesser General Public License for more details.
 *
 * You should have received a copy of the GNU Lesser General Public
 * License along with GROMACS; if not, see
 * http://www.gnu.org/licenses, or write to the Free Software Foundation,
 * Inc., 51 Franklin Street, Fifth Floor, Boston, MA  02110-1301  USA.
 *
 * If you want to redistribute modifications to GROMACS, please
 * consider that scientific software is very special. Version
 * control is crucial - bugs must be traceable. We will be happy to
 * consider code for inclusion in the official distribution, but
 * derived work must not be called official GROMACS. Details are found
 * in the README & COPYING files - if they are missing, get the
 * official version at http://www.gromacs.org.
 *
 * To help us fund GROMACS development, we humbly ask that you cite
 * the research papers on the package. Check out http://www.gromacs.org.
 */
#include "gmxpre.h"

#include "grompp.h"

#include <assert.h>
#include <errno.h>
#include <limits.h>
#include <math.h>
#include <string.h>

#include <sys/types.h>

#include "gromacs/commandline/pargs.h"
#include "gromacs/fileio/confio.h"
#include "gromacs/fileio/enxio.h"
#include "gromacs/fileio/gmxfio.h"
#include "gromacs/fileio/tpxio.h"
#include "gromacs/fileio/trnio.h"
#include "gromacs/fileio/trxio.h"
#include "gromacs/gmxpreprocess/add_par.h"
#include "gromacs/gmxpreprocess/convparm.h"
#include "gromacs/gmxpreprocess/gen_maxwell_velocities.h"
#include "gromacs/gmxpreprocess/gpp_atomtype.h"
#include "gromacs/gmxpreprocess/grompp-impl.h"
#include "gromacs/gmxpreprocess/readir.h"
#include "gromacs/gmxpreprocess/sortwater.h"
#include "gromacs/gmxpreprocess/tomorse.h"
#include "gromacs/gmxpreprocess/topio.h"
#include "gromacs/gmxpreprocess/toputil.h"
#include "gromacs/gmxpreprocess/vsite_parm.h"
#include "gromacs/imd/imd.h"
#include "gromacs/legacyheaders/calcgrid.h"
#include "gromacs/legacyheaders/genborn.h"
#include "gromacs/legacyheaders/macros.h"
#include "gromacs/legacyheaders/names.h"
#include "gromacs/legacyheaders/perf_est.h"
#include "gromacs/legacyheaders/splitter.h"
#include "gromacs/legacyheaders/txtdump.h"
#include "gromacs/legacyheaders/warninp.h"
#include "gromacs/math/vec.h"
#include "gromacs/mdlib/calc_verletbuf.h"
#include "gromacs/mdlib/compute_io.h"
#include "gromacs/pbcutil/pbc.h"
#include "gromacs/random/random.h"
#include "gromacs/topology/mtop_util.h"
#include "gromacs/topology/symtab.h"
#include "gromacs/topology/topology.h"
#include "gromacs/utility/cstringutil.h"
#include "gromacs/utility/fatalerror.h"
#include "gromacs/utility/futil.h"
#include "gromacs/utility/smalloc.h"
#include "gromacs/utility/snprintf.h"

static int rm_interactions(int ifunc, int nrmols, t_molinfo mols[])
{
    int  i, n;

    n = 0;
    /* For all the molecule types */
    for (i = 0; i < nrmols; i++)
    {
        n += mols[i].plist[ifunc].nr;
        mols[i].plist[ifunc].nr = 0;
    }
    return n;
}

static int check_atom_names(const char *fn1, const char *fn2,
                            gmx_mtop_t *mtop, t_atoms *at)
{
    int      mb, m, i, j, nmismatch;
    t_atoms *tat;
#define MAXMISMATCH 20

    if (mtop->natoms != at->nr)
    {
        gmx_incons("comparing atom names");
    }

    nmismatch = 0;
    i         = 0;
    for (mb = 0; mb < mtop->nmolblock; mb++)
    {
        tat = &mtop->moltype[mtop->molblock[mb].type].atoms;
        for (m = 0; m < mtop->molblock[mb].nmol; m++)
        {
            for (j = 0; j < tat->nr; j++)
            {
                if (strcmp( *(tat->atomname[j]), *(at->atomname[i]) ) != 0)
                {
                    if (nmismatch < MAXMISMATCH)
                    {
                        fprintf(stderr,
                                "Warning: atom name %d in %s and %s does not match (%s - %s)\n",
                                i+1, fn1, fn2, *(tat->atomname[j]), *(at->atomname[i]));
                    }
                    else if (nmismatch == MAXMISMATCH)
                    {
                        fprintf(stderr, "(more than %d non-matching atom names)\n", MAXMISMATCH);
                    }
                    nmismatch++;
                }
                i++;
            }
        }
    }

    return nmismatch;
}

static void check_eg_vs_cg(gmx_mtop_t *mtop)
{
    int            astart, mb, m, cg, j, firstj;
    unsigned char  firsteg, eg;
    gmx_moltype_t *molt;

    /* Go through all the charge groups and make sure all their
     * atoms are in the same energy group.
     */

    astart = 0;
    for (mb = 0; mb < mtop->nmolblock; mb++)
    {
        molt = &mtop->moltype[mtop->molblock[mb].type];
        for (m = 0; m < mtop->molblock[mb].nmol; m++)
        {
            for (cg = 0; cg < molt->cgs.nr; cg++)
            {
                /* Get the energy group of the first atom in this charge group */
                firstj  = astart + molt->cgs.index[cg];
                firsteg = ggrpnr(&mtop->groups, egcENER, firstj);
                for (j = molt->cgs.index[cg]+1; j < molt->cgs.index[cg+1]; j++)
                {
                    eg = ggrpnr(&mtop->groups, egcENER, astart+j);
                    if (eg != firsteg)
                    {
                        gmx_fatal(FARGS, "atoms %d and %d in charge group %d of molecule type '%s' are in different energy groups",
                                  firstj+1, astart+j+1, cg+1, *molt->name);
                    }
                }
            }
            astart += molt->atoms.nr;
        }
    }
}

static void check_cg_sizes(const char *topfn, t_block *cgs, warninp_t wi)
{
    int  maxsize, cg;
    char warn_buf[STRLEN];

    maxsize = 0;
    for (cg = 0; cg < cgs->nr; cg++)
    {
        maxsize = max(maxsize, cgs->index[cg+1]-cgs->index[cg]);
    }

    if (maxsize > MAX_CHARGEGROUP_SIZE)
    {
        gmx_fatal(FARGS, "The largest charge group contains %d atoms. The maximum is %d.", maxsize, MAX_CHARGEGROUP_SIZE);
    }
    else if (maxsize > 10)
    {
        set_warning_line(wi, topfn, -1);
        sprintf(warn_buf,
                "The largest charge group contains %d atoms.\n"
                "Since atoms only see each other when the centers of geometry of the charge groups they belong to are within the cut-off distance, too large charge groups can lead to serious cut-off artifacts.\n"
                "For efficiency and accuracy, charge group should consist of a few atoms.\n"
                "For all-atom force fields use: CH3, CH2, CH, NH2, NH, OH, CO2, CO, etc.",
                maxsize);
        warning_note(wi, warn_buf);
    }
}

static void check_bonds_timestep(gmx_mtop_t *mtop, double dt, warninp_t wi)
{
    /* This check is not intended to ensure accurate integration,
     * rather it is to signal mistakes in the mdp settings.
     * A common mistake is to forget to turn on constraints
     * for MD after energy minimization with flexible bonds.
     * This check can also detect too large time steps for flexible water
     * models, but such errors will often be masked by the constraints
     * mdp options, which turns flexible water into water with bond constraints,
     * but without an angle constraint. Unfortunately such incorrect use
     * of water models can not easily be detected without checking
     * for specific model names.
     *
     * The stability limit of leap-frog or velocity verlet is 4.44 steps
     * per oscillational period.
     * But accurate bonds distributions are lost far before that limit.
     * To allow relatively common schemes (although not common with Gromacs)
     * of dt=1 fs without constraints and dt=2 fs with only H-bond constraints
     * we set the note limit to 10.
     */
    int            min_steps_warn = 5;
    int            min_steps_note = 10;
    t_iparams     *ip;
    int            molt;
    gmx_moltype_t *moltype, *w_moltype;
    t_atom        *atom;
    t_ilist       *ilist, *ilb, *ilc, *ils;
    int            ftype;
    int            i, a1, a2, w_a1, w_a2, j;
    real           twopi2, limit2, fc, re, m1, m2, period2, w_period2;
    gmx_bool       bFound, bWater, bWarn;
    char           warn_buf[STRLEN];

    ip = mtop->ffparams.iparams;

    twopi2 = sqr(2*M_PI);

    limit2 = sqr(min_steps_note*dt);

    w_a1      = w_a2 = -1;
    w_period2 = -1.0;

    w_moltype = NULL;
    for (molt = 0; molt < mtop->nmoltype; molt++)
    {
        moltype = &mtop->moltype[molt];
        atom    = moltype->atoms.atom;
        ilist   = moltype->ilist;
        ilc     = &ilist[F_CONSTR];
        ils     = &ilist[F_SETTLE];
        for (ftype = 0; ftype < F_NRE; ftype++)
        {
            if (!(ftype == F_BONDS || ftype == F_G96BONDS || ftype == F_HARMONIC))
            {
                continue;
            }

            ilb = &ilist[ftype];
            for (i = 0; i < ilb->nr; i += 3)
            {
                fc = ip[ilb->iatoms[i]].harmonic.krA;
                re = ip[ilb->iatoms[i]].harmonic.rA;
                if (ftype == F_G96BONDS)
                {
                    /* Convert squared sqaure fc to harmonic fc */
                    fc = 2*fc*re;
                }
                a1 = ilb->iatoms[i+1];
                a2 = ilb->iatoms[i+2];
                m1 = atom[a1].m;
                m2 = atom[a2].m;
                if (fc > 0 && m1 > 0 && m2 > 0)
                {
                    period2 = twopi2*m1*m2/((m1 + m2)*fc);
                }
                else
                {
                    period2 = GMX_FLOAT_MAX;
                }
                if (debug)
                {
                    fprintf(debug, "fc %g m1 %g m2 %g period %g\n",
                            fc, m1, m2, sqrt(period2));
                }
                if (period2 < limit2)
                {
                    bFound = FALSE;
                    for (j = 0; j < ilc->nr; j += 3)
                    {
                        if ((ilc->iatoms[j+1] == a1 && ilc->iatoms[j+2] == a2) ||
                            (ilc->iatoms[j+1] == a2 && ilc->iatoms[j+2] == a1))
                        {
                            bFound = TRUE;
                        }
                    }
                    for (j = 0; j < ils->nr; j += 4)
                    {
                        if ((a1 == ils->iatoms[j+1] || a1 == ils->iatoms[j+2] || a1 == ils->iatoms[j+3]) &&
                            (a2 == ils->iatoms[j+1] || a2 == ils->iatoms[j+2] || a2 == ils->iatoms[j+3]))
                        {
                            bFound = TRUE;
                        }
                    }
                    if (!bFound &&
                        (w_moltype == NULL || period2 < w_period2))
                    {
                        w_moltype = moltype;
                        w_a1      = a1;
                        w_a2      = a2;
                        w_period2 = period2;
                    }
                }
            }
        }
    }

    if (w_moltype != NULL)
    {
        bWarn = (w_period2 < sqr(min_steps_warn*dt));
        /* A check that would recognize most water models */
        bWater = ((*w_moltype->atoms.atomname[0])[0] == 'O' &&
                  w_moltype->atoms.nr <= 5);
        sprintf(warn_buf, "The bond in molecule-type %s between atoms %d %s and %d %s has an estimated oscillational period of %.1e ps, which is less than %d times the time step of %.1e ps.\n"
                "%s",
                *w_moltype->name,
                w_a1+1, *w_moltype->atoms.atomname[w_a1],
                w_a2+1, *w_moltype->atoms.atomname[w_a2],
                sqrt(w_period2), bWarn ? min_steps_warn : min_steps_note, dt,
                bWater ?
                "Maybe you asked for fexible water." :
                "Maybe you forgot to change the constraints mdp option.");
        if (bWarn)
        {
            warning(wi, warn_buf);
        }
        else
        {
            warning_note(wi, warn_buf);
        }
    }
}

static void check_vel(gmx_mtop_t *mtop, rvec v[])
{
    gmx_mtop_atomloop_all_t aloop;
    t_atom                 *atom;
    int                     a;

    aloop = gmx_mtop_atomloop_all_init(mtop);
    while (gmx_mtop_atomloop_all_next(aloop, &a, &atom))
    {
        if (atom->ptype == eptShell ||
            atom->ptype == eptBond  ||
            atom->ptype == eptVSite)
        {
            clear_rvec(v[a]);
        }
    }
}

static void check_shells_inputrec(gmx_mtop_t *mtop,
                                  t_inputrec *ir,
                                  warninp_t   wi)
{
    gmx_mtop_atomloop_all_t aloop;
    t_atom                 *atom;
    int                     a, nshells = 0;
    char                    warn_buf[STRLEN];

    aloop = gmx_mtop_atomloop_all_init(mtop);
    while (gmx_mtop_atomloop_all_next(aloop, &a, &atom))
    {
        if (atom->ptype == eptShell ||
            atom->ptype == eptBond)
        {
            nshells++;
        }
    }
    if (IR_TWINRANGE(*ir) && (nshells > 0))
    {
        snprintf(warn_buf, STRLEN,
                 "The combination of using shells and a twin-range cut-off is not supported");
        warning_error(wi, warn_buf);
    }
    if ((nshells > 0) && (ir->nstcalcenergy != 1))
    {
        set_warning_line(wi, "unknown", -1);
        snprintf(warn_buf, STRLEN,
                 "There are %d shells, changing nstcalcenergy from %d to 1",
                 nshells, ir->nstcalcenergy);
        ir->nstcalcenergy = 1;
        warning(wi, warn_buf);
    }
}

/* TODO Decide whether this function can be consolidated with
 * gmx_mtop_ftype_count */
static gmx_bool nint_ftype(gmx_mtop_t *mtop, t_molinfo *mi, int ftype)
{
    int nint, mb;

    nint = 0;
    for (mb = 0; mb < mtop->nmolblock; mb++)
    {
        nint += mtop->molblock[mb].nmol*mi[mtop->molblock[mb].type].plist[ftype].nr;
    }

    return nint;
}

/* This routine reorders the molecule type array
 * in the order of use in the molblocks,
 * unused molecule types are deleted.
 */
static void renumber_moltypes(gmx_mtop_t *sys,
                              int *nmolinfo, t_molinfo **molinfo)
{
    int       *order, norder, i;
    int        mb, mi;
    t_molinfo *minew;

    snew(order, *nmolinfo);
    norder = 0;
    for (mb = 0; mb < sys->nmolblock; mb++)
    {
        for (i = 0; i < norder; i++)
        {
            if (order[i] == sys->molblock[mb].type)
            {
                break;
            }
        }
        if (i == norder)
        {
            /* This type did not occur yet, add it */
            order[norder] = sys->molblock[mb].type;
            /* Renumber the moltype in the topology */
            norder++;
        }
        sys->molblock[mb].type = i;
    }

    /* We still need to reorder the molinfo structs */
    snew(minew, norder);
    for (mi = 0; mi < *nmolinfo; mi++)
    {
        for (i = 0; i < norder; i++)
        {
            if (order[i] == mi)
            {
                break;
            }
        }
        if (i == norder)
        {
            done_mi(&(*molinfo)[mi]);
        }
        else
        {
            minew[i] = (*molinfo)[mi];
        }
    }
    sfree(*molinfo);

    *nmolinfo = norder;
    *molinfo  = minew;
}

static void molinfo2mtop(int nmi, t_molinfo *mi, gmx_mtop_t *mtop)
{
    int            m;
    gmx_moltype_t *molt;

    mtop->nmoltype = nmi;
    snew(mtop->moltype, nmi);
    for (m = 0; m < nmi; m++)
    {
        molt        = &mtop->moltype[m];
        molt->name  = mi[m].name;
        molt->atoms = mi[m].atoms;
        /* ilists are copied later */
        molt->cgs   = mi[m].cgs;
        molt->excls = mi[m].excls;
    }
}

static void
new_status(const char *topfile, const char *topppfile, const char *confin,
           t_gromppopts *opts, t_inputrec *ir, gmx_bool bZero,
           gmx_bool bGenVel, gmx_bool bVerbose, t_state *state,
           gpp_atomtype_t atype, gmx_mtop_t *sys,
           int *nmi, t_molinfo **mi, t_molinfo **intermolecular_interactions,
           t_params plist[],
           int *comb, double *reppow, real *fudgeQQ,
           gmx_bool bMorse,
           warninp_t wi)
{
    t_molinfo      *molinfo = NULL;
    int             nmolblock;
    gmx_molblock_t *molblock, *molbs;
    t_atoms        *confat;
    int             mb, i, nrmols, nmismatch;
    char            buf[STRLEN];
    gmx_bool        bGB = FALSE;
    char            warn_buf[STRLEN];

    init_mtop(sys);

    /* Set gmx_boolean for GB */
    if (ir->implicit_solvent)
    {
        bGB = TRUE;
    }

    /* TOPOLOGY processing */
    sys->name = do_top(bVerbose, topfile, topppfile, opts, bZero, &(sys->symtab),
                       plist, comb, reppow, fudgeQQ,
                       atype, &nrmols, &molinfo, intermolecular_interactions,
                       ir,
                       &nmolblock, &molblock, bGB,
                       wi);

    sys->nmolblock = 0;
    snew(sys->molblock, nmolblock);

    sys->natoms = 0;
    for (mb = 0; mb < nmolblock; mb++)
    {
        if (sys->nmolblock > 0 &&
            molblock[mb].type == sys->molblock[sys->nmolblock-1].type)
        {
            /* Merge consecutive blocks with the same molecule type */
            sys->molblock[sys->nmolblock-1].nmol += molblock[mb].nmol;
            sys->natoms += molblock[mb].nmol*sys->molblock[sys->nmolblock-1].natoms_mol;
        }
        else if (molblock[mb].nmol > 0)
        {
            /* Add a new molblock to the topology */
            molbs             = &sys->molblock[sys->nmolblock];
            *molbs            = molblock[mb];
            molbs->natoms_mol = molinfo[molbs->type].atoms.nr;
            molbs->nposres_xA = 0;
            molbs->nposres_xB = 0;
            sys->natoms      += molbs->nmol*molbs->natoms_mol;
            sys->nmolblock++;
        }
    }
    if (sys->nmolblock == 0)
    {
        gmx_fatal(FARGS, "No molecules were defined in the system");
    }

    renumber_moltypes(sys, &nrmols, &molinfo);

    if (bMorse)
    {
        convert_harmonics(nrmols, molinfo, atype);
    }

    if (ir->eDisre == edrNone)
    {
        i = rm_interactions(F_DISRES, nrmols, molinfo);
        if (i > 0)
        {
            set_warning_line(wi, "unknown", -1);
            sprintf(warn_buf, "disre = no, removed %d distance restraints", i);
            warning_note(wi, warn_buf);
        }
    }
    if (opts->bOrire == FALSE)
    {
        i = rm_interactions(F_ORIRES, nrmols, molinfo);
        if (i > 0)
        {
            set_warning_line(wi, "unknown", -1);
            sprintf(warn_buf, "orire = no, removed %d orientation restraints", i);
            warning_note(wi, warn_buf);
        }
    }

    /* Copy structures from msys to sys */
    molinfo2mtop(nrmols, molinfo, sys);

    gmx_mtop_finalize(sys);

    /* COORDINATE file processing */
    if (bVerbose)
    {
        fprintf(stderr, "processing coordinates...\n");
    }

    get_stx_coordnum(confin, &state->natoms);
    if (state->natoms != sys->natoms)
    {
        gmx_fatal(FARGS, "number of coordinates in coordinate file (%s, %d)\n"
                  "             does not match topology (%s, %d)",
                  confin, state->natoms, topfile, sys->natoms);
    }
    else
    {
        /* make space for coordinates and velocities */
        char title[STRLEN];
        snew(confat, 1);
        init_t_atoms(confat, state->natoms, FALSE);
        init_state(state, state->natoms, 0, 0, 0, 0);
        read_stx_conf(confin, title, confat, state->x, state->v, NULL, state->box);
        /* This call fixes the box shape for runs with pressure scaling */
        set_box_rel(ir, state);

        nmismatch = check_atom_names(topfile, confin, sys, confat);
        free_t_atoms(confat, TRUE);
        sfree(confat);

        if (nmismatch)
        {
            sprintf(buf, "%d non-matching atom name%s\n"
                    "atom names from %s will be used\n"
                    "atom names from %s will be ignored\n",
                    nmismatch, (nmismatch == 1) ? "" : "s", topfile, confin);
            warning(wi, buf);
        }

        /* Do more checks, mostly related to constraints */
        if (bVerbose)
        {
            fprintf(stderr, "double-checking input for internal consistency...\n");
        }
        {
            int bHasNormalConstraints = 0 < (nint_ftype(sys, molinfo, F_CONSTR) +
                                             nint_ftype(sys, molinfo, F_CONSTRNC));
            int bHasAnyConstraints = bHasNormalConstraints || 0 < nint_ftype(sys, molinfo, F_SETTLE);
            double_check(ir, state->box,
                         bHasNormalConstraints,
                         bHasAnyConstraints,
                         wi);
        }
    }

    if (bGenVel)
    {
        real                   *mass;
        gmx_mtop_atomloop_all_t aloop;
        t_atom                 *atom;
        unsigned int            useed;

        snew(mass, state->natoms);
        aloop = gmx_mtop_atomloop_all_init(sys);
        while (gmx_mtop_atomloop_all_next(aloop, &i, &atom))
        {
            mass[i] = atom->m;
        }

        useed = opts->seed;
        if (opts->seed == -1)
        {
            useed = (int)gmx_rng_make_seed();
            fprintf(stderr, "Setting gen_seed to %u\n", useed);
        }
        maxwell_speed(opts->tempi, useed, sys, state->v);

        stop_cm(stdout, state->natoms, mass, state->x, state->v);
        sfree(mass);
    }

    *nmi = nrmols;
    *mi  = molinfo;
}

static void copy_state(const char *slog, t_trxframe *fr,
                       gmx_bool bReadVel, t_state *state,
                       double *use_time)
{
    int i;

    if (fr->not_ok & FRAME_NOT_OK)
    {
        gmx_fatal(FARGS, "Can not start from an incomplete frame");
    }
    if (!fr->bX)
    {
        gmx_fatal(FARGS, "Did not find a frame with coordinates in file %s",
                  slog);
    }

    for (i = 0; i < state->natoms; i++)
    {
        copy_rvec(fr->x[i], state->x[i]);
    }
    if (bReadVel)
    {
        if (!fr->bV)
        {
            gmx_incons("Trajecory frame unexpectedly does not contain velocities");
        }
        for (i = 0; i < state->natoms; i++)
        {
            copy_rvec(fr->v[i], state->v[i]);
        }
    }
    if (fr->bBox)
    {
        copy_mat(fr->box, state->box);
    }

    *use_time = fr->time;
}

static void cont_status(const char *slog, const char *ener,
                        gmx_bool bNeedVel, gmx_bool bGenVel, real fr_time,
                        t_inputrec *ir, t_state *state,
                        gmx_mtop_t *sys,
                        const output_env_t oenv)
/* If fr_time == -1 read the last frame available which is complete */
{
    gmx_bool     bReadVel;
    t_trxframe   fr;
    t_trxstatus *fp;
    int          i;
    double       use_time;

    bReadVel = (bNeedVel && !bGenVel);

    fprintf(stderr,
            "Reading Coordinates%s and Box size from old trajectory\n",
            bReadVel ? ", Velocities" : "");
    if (fr_time == -1)
    {
        fprintf(stderr, "Will read whole trajectory\n");
    }
    else
    {
        fprintf(stderr, "Will read till time %g\n", fr_time);
    }
    if (!bReadVel)
    {
        if (bGenVel)
        {
            fprintf(stderr, "Velocities generated: "
                    "ignoring velocities in input trajectory\n");
        }
        read_first_frame(oenv, &fp, slog, &fr, TRX_NEED_X);
    }
    else
    {
        read_first_frame(oenv, &fp, slog, &fr, TRX_NEED_X | TRX_NEED_V);

        if (!fr.bV)
        {
            fprintf(stderr,
                    "\n"
                    "WARNING: Did not find a frame with velocities in file %s,\n"
                    "         all velocities will be set to zero!\n\n", slog);
            for (i = 0; i < sys->natoms; i++)
            {
                clear_rvec(state->v[i]);
            }
            close_trj(fp);
            /* Search for a frame without velocities */
            bReadVel = FALSE;
            read_first_frame(oenv, &fp, slog, &fr, TRX_NEED_X);
        }
    }

    state->natoms = fr.natoms;

    if (sys->natoms != state->natoms)
    {
        gmx_fatal(FARGS, "Number of atoms in Topology "
                  "is not the same as in Trajectory");
    }
    copy_state(slog, &fr, bReadVel, state, &use_time);

    /* Find the appropriate frame */
    while ((fr_time == -1 || fr.time < fr_time) &&
           read_next_frame(oenv, fp, &fr))
    {
        copy_state(slog, &fr, bReadVel, state, &use_time);
    }

    close_trj(fp);

    /* Set the relative box lengths for preserving the box shape.
     * Note that this call can lead to differences in the last bit
     * with respect to using gmx convert-tpr to create a [REF].tpx[ref] file.
     */
    set_box_rel(ir, state);

    fprintf(stderr, "Using frame at t = %g ps\n", use_time);
    fprintf(stderr, "Starting time for run is %g ps\n", ir->init_t);

    if ((ir->epc != epcNO  || ir->etc == etcNOSEHOOVER) && ener)
    {
        get_enx_state(ener, use_time, &sys->groups, ir, state);
        preserve_box_shape(ir, state->box_rel, state->boxv);
    }
}

static void read_posres(gmx_mtop_t *mtop, t_molinfo *molinfo, gmx_bool bTopB,
                        char *fn,
                        int rc_scaling, int ePBC,
                        rvec com,
                        warninp_t wi)
{
    gmx_bool        bFirst = TRUE, *hadAtom;
    rvec           *x, *v, *xp;
    dvec            sum;
    double          totmass;
    t_atoms         dumat;
    matrix          box, invbox;
    int             natoms, npbcdim = 0;
    char            warn_buf[STRLEN], title[STRLEN];
    int             a, i, ai, j, k, mb, nat_molb;
    gmx_molblock_t *molb;
    t_params       *pr, *prfb;
    t_atom         *atom;

    get_stx_coordnum(fn, &natoms);
    if (natoms != mtop->natoms)
    {
        sprintf(warn_buf, "The number of atoms in %s (%d) does not match the number of atoms in the topology (%d). Will assume that the first %d atoms in the topology and %s match.", fn, natoms, mtop->natoms, min(mtop->natoms, natoms), fn);
        warning(wi, warn_buf);
    }
    snew(x, natoms);
    snew(v, natoms);
    init_t_atoms(&dumat, natoms, FALSE);
    read_stx_conf(fn, title, &dumat, x, v, NULL, box);

    npbcdim = ePBC2npbcdim(ePBC);
    clear_rvec(com);
    if (rc_scaling != erscNO)
    {
        copy_mat(box, invbox);
        for (j = npbcdim; j < DIM; j++)
        {
            clear_rvec(invbox[j]);
            invbox[j][j] = 1;
        }
        m_inv_ur0(invbox, invbox);
    }

    /* Copy the reference coordinates to mtop */
    clear_dvec(sum);
    totmass = 0;
    a       = 0;
    snew(hadAtom, natoms);
    for (mb = 0; mb < mtop->nmolblock; mb++)
    {
        molb     = &mtop->molblock[mb];
        nat_molb = molb->nmol*mtop->moltype[molb->type].atoms.nr;
        pr       = &(molinfo[molb->type].plist[F_POSRES]);
        prfb     = &(molinfo[molb->type].plist[F_FBPOSRES]);
        if (pr->nr > 0 || prfb->nr > 0)
        {
            atom = mtop->moltype[molb->type].atoms.atom;
            for (i = 0; (i < pr->nr); i++)
            {
                ai = pr->param[i].AI;
                if (ai >= natoms)
                {
                    gmx_fatal(FARGS, "Position restraint atom index (%d) in moltype '%s' is larger than number of atoms in %s (%d).\n",
                              ai+1, *molinfo[molb->type].name, fn, natoms);
                }
                hadAtom[ai] = TRUE;
                if (rc_scaling == erscCOM)
                {
                    /* Determine the center of mass of the posres reference coordinates */
                    for (j = 0; j < npbcdim; j++)
                    {
                        sum[j] += atom[ai].m*x[a+ai][j];
                    }
                    totmass  += atom[ai].m;
                }
            }
            /* Same for flat-bottomed posres, but do not count an atom twice for COM */
            for (i = 0; (i < prfb->nr); i++)
            {
                ai = prfb->param[i].AI;
                if (ai >= natoms)
                {
                    gmx_fatal(FARGS, "Position restraint atom index (%d) in moltype '%s' is larger than number of atoms in %s (%d).\n",
                              ai+1, *molinfo[molb->type].name, fn, natoms);
                }
                if (rc_scaling == erscCOM && hadAtom[ai] == FALSE)
                {
                    /* Determine the center of mass of the posres reference coordinates */
                    for (j = 0; j < npbcdim; j++)
                    {
                        sum[j] += atom[ai].m*x[a+ai][j];
                    }
                    totmass  += atom[ai].m;
                }
            }
            if (!bTopB)
            {
                molb->nposres_xA = nat_molb;
                snew(molb->posres_xA, molb->nposres_xA);
                for (i = 0; i < nat_molb; i++)
                {
                    copy_rvec(x[a+i], molb->posres_xA[i]);
                }
            }
            else
            {
                molb->nposres_xB = nat_molb;
                snew(molb->posres_xB, molb->nposres_xB);
                for (i = 0; i < nat_molb; i++)
                {
                    copy_rvec(x[a+i], molb->posres_xB[i]);
                }
            }
        }
        a += nat_molb;
    }
    if (rc_scaling == erscCOM)
    {
        if (totmass == 0)
        {
            gmx_fatal(FARGS, "The total mass of the position restraint atoms is 0");
        }
        for (j = 0; j < npbcdim; j++)
        {
            com[j] = sum[j]/totmass;
        }
        fprintf(stderr, "The center of mass of the position restraint coord's is %6.3f %6.3f %6.3f\n", com[XX], com[YY], com[ZZ]);
    }

    if (rc_scaling != erscNO)
    {
        assert(npbcdim <= DIM);

        for (mb = 0; mb < mtop->nmolblock; mb++)
        {
            molb     = &mtop->molblock[mb];
            nat_molb = molb->nmol*mtop->moltype[molb->type].atoms.nr;
            if (molb->nposres_xA > 0 || molb->nposres_xB > 0)
            {
                xp = (!bTopB ? molb->posres_xA : molb->posres_xB);
                for (i = 0; i < nat_molb; i++)
                {
                    for (j = 0; j < npbcdim; j++)
                    {
                        if (rc_scaling == erscALL)
                        {
                            /* Convert from Cartesian to crystal coordinates */
                            xp[i][j] *= invbox[j][j];
                            for (k = j+1; k < npbcdim; k++)
                            {
                                xp[i][j] += invbox[k][j]*xp[i][k];
                            }
                        }
                        else if (rc_scaling == erscCOM)
                        {
                            /* Subtract the center of mass */
                            xp[i][j] -= com[j];
                        }
                    }
                }
            }
        }

        if (rc_scaling == erscCOM)
        {
            /* Convert the COM from Cartesian to crystal coordinates */
            for (j = 0; j < npbcdim; j++)
            {
                com[j] *= invbox[j][j];
                for (k = j+1; k < npbcdim; k++)
                {
                    com[j] += invbox[k][j]*com[k];
                }
            }
        }
    }

    free_t_atoms(&dumat, TRUE);
    sfree(x);
    sfree(v);
    sfree(hadAtom);
}

static void gen_posres(gmx_mtop_t *mtop, t_molinfo *mi,
                       char *fnA, char *fnB,
                       int rc_scaling, int ePBC,
                       rvec com, rvec comB,
                       warninp_t wi)
{
    int i, j;

    read_posres  (mtop, mi, FALSE, fnA, rc_scaling, ePBC, com, wi);
    /* It is safer to simply read the b-state posres rather than trying
     * to be smart and copy the positions.
     */
    read_posres(mtop, mi, TRUE, fnB, rc_scaling, ePBC, comB, wi);
}

static void set_wall_atomtype(gpp_atomtype_t at, t_gromppopts *opts,
                              t_inputrec *ir, warninp_t wi)
{
    int  i;
    char warn_buf[STRLEN];

    if (ir->nwall > 0)
    {
        fprintf(stderr, "Searching the wall atom type(s)\n");
    }
    for (i = 0; i < ir->nwall; i++)
    {
        ir->wall_atomtype[i] = get_atomtype_type(opts->wall_atomtype[i], at);
        if (ir->wall_atomtype[i] == NOTSET)
        {
            sprintf(warn_buf, "Specified wall atom type %s is not defined", opts->wall_atomtype[i]);
            warning_error(wi, warn_buf);
        }
    }
}

static int nrdf_internal(t_atoms *atoms)
{
    int i, nmass, nrdf;

    nmass = 0;
    for (i = 0; i < atoms->nr; i++)
    {
        /* Vsite ptype might not be set here yet, so also check the mass */
        if ((atoms->atom[i].ptype == eptAtom ||
             atoms->atom[i].ptype == eptNucleus)
            && atoms->atom[i].m > 0)
        {
            nmass++;
        }
    }
    switch (nmass)
    {
        case 0:  nrdf = 0; break;
        case 1:  nrdf = 0; break;
        case 2:  nrdf = 1; break;
        default: nrdf = nmass*3 - 6; break;
    }

    return nrdf;
}

void
spline1d( double        dx,
          double *      y,
          int           n,
          double *      u,
          double *      y2 )
{
    int    i;
    double p, q;

    y2[0] = 0.0;
    u[0]  = 0.0;

    for (i = 1; i < n-1; i++)
    {
        p     = 0.5*y2[i-1]+2.0;
        y2[i] = -0.5/p;
        q     = (y[i+1]-2.0*y[i]+y[i-1])/dx;
        u[i]  = (3.0*q/dx-0.5*u[i-1])/p;
    }

    y2[n-1] = 0.0;

    for (i = n-2; i >= 0; i--)
    {
        y2[i] = y2[i]*y2[i+1]+u[i];
    }
}


void
interpolate1d( double     xmin,
               double     dx,
               double *   ya,
               double *   y2a,
               double     x,
               double *   y,
               double *   y1)
{
    int    ix;
    double a, b;

    ix = (x-xmin)/dx;

    a = (xmin+(ix+1)*dx-x)/dx;
    b = (x-xmin-ix*dx)/dx;

    *y  = a*ya[ix]+b*ya[ix+1]+((a*a*a-a)*y2a[ix]+(b*b*b-b)*y2a[ix+1])*(dx*dx)/6.0;
    *y1 = (ya[ix+1]-ya[ix])/dx-(3.0*a*a-1.0)/6.0*dx*y2a[ix]+(3.0*b*b-1.0)/6.0*dx*y2a[ix+1];
}


void
setup_cmap (int              grid_spacing,
            int              nc,
            real *           grid,
            gmx_cmap_t *     cmap_grid)
{
    double *tmp_u, *tmp_u2, *tmp_yy, *tmp_y1, *tmp_t2, *tmp_grid;

    int     i, j, k, ii, jj, kk, idx;
    int     offset;
    double  dx, xmin, v, v1, v2, v12;
    double  phi, psi;

    snew(tmp_u, 2*grid_spacing);
    snew(tmp_u2, 2*grid_spacing);
    snew(tmp_yy, 2*grid_spacing);
    snew(tmp_y1, 2*grid_spacing);
    snew(tmp_t2, 2*grid_spacing*2*grid_spacing);
    snew(tmp_grid, 2*grid_spacing*2*grid_spacing);

    dx   = 360.0/grid_spacing;
    xmin = -180.0-dx*grid_spacing/2;

    for (kk = 0; kk < nc; kk++)
    {
        /* Compute an offset depending on which cmap we are using
         * Offset will be the map number multiplied with the
         * grid_spacing * grid_spacing * 2
         */
        offset = kk * grid_spacing * grid_spacing * 2;

        for (i = 0; i < 2*grid_spacing; i++)
        {
            ii = (i+grid_spacing-grid_spacing/2)%grid_spacing;

            for (j = 0; j < 2*grid_spacing; j++)
            {
                jj = (j+grid_spacing-grid_spacing/2)%grid_spacing;
                tmp_grid[i*grid_spacing*2+j] = grid[offset+ii*grid_spacing+jj];
            }
        }

        for (i = 0; i < 2*grid_spacing; i++)
        {
            spline1d(dx, &(tmp_grid[2*grid_spacing*i]), 2*grid_spacing, tmp_u, &(tmp_t2[2*grid_spacing*i]));
        }

        for (i = grid_spacing/2; i < grid_spacing+grid_spacing/2; i++)
        {
            ii  = i-grid_spacing/2;
            phi = ii*dx-180.0;

            for (j = grid_spacing/2; j < grid_spacing+grid_spacing/2; j++)
            {
                jj  = j-grid_spacing/2;
                psi = jj*dx-180.0;

                for (k = 0; k < 2*grid_spacing; k++)
                {
                    interpolate1d(xmin, dx, &(tmp_grid[2*grid_spacing*k]),
                                  &(tmp_t2[2*grid_spacing*k]), psi, &tmp_yy[k], &tmp_y1[k]);
                }

                spline1d(dx, tmp_yy, 2*grid_spacing, tmp_u, tmp_u2);
                interpolate1d(xmin, dx, tmp_yy, tmp_u2, phi, &v, &v1);
                spline1d(dx, tmp_y1, 2*grid_spacing, tmp_u, tmp_u2);
                interpolate1d(xmin, dx, tmp_y1, tmp_u2, phi, &v2, &v12);

                idx = ii*grid_spacing+jj;
                cmap_grid->cmapdata[kk].cmap[idx*4]   = grid[offset+ii*grid_spacing+jj];
                cmap_grid->cmapdata[kk].cmap[idx*4+1] = v1;
                cmap_grid->cmapdata[kk].cmap[idx*4+2] = v2;
                cmap_grid->cmapdata[kk].cmap[idx*4+3] = v12;
            }
        }
    }
}

void init_cmap_grid(gmx_cmap_t *cmap_grid, int ngrid, int grid_spacing)
{
    int i, k, nelem;

    cmap_grid->ngrid        = ngrid;
    cmap_grid->grid_spacing = grid_spacing;
    nelem                   = cmap_grid->grid_spacing*cmap_grid->grid_spacing;

    snew(cmap_grid->cmapdata, ngrid);

    for (i = 0; i < cmap_grid->ngrid; i++)
    {
        snew(cmap_grid->cmapdata[i].cmap, 4*nelem);
    }
}


static int count_constraints(gmx_mtop_t *mtop, t_molinfo *mi, warninp_t wi)
{
    int             count, count_mol, i, mb;
    gmx_molblock_t *molb;
    t_params       *plist;
    char            buf[STRLEN];

    count = 0;
    for (mb = 0; mb < mtop->nmolblock; mb++)
    {
        count_mol = 0;
        molb      = &mtop->molblock[mb];
        plist     = mi[molb->type].plist;

        for (i = 0; i < F_NRE; i++)
        {
            if (i == F_SETTLE)
            {
                count_mol += 3*plist[i].nr;
            }
            else if (interaction_function[i].flags & IF_CONSTRAINT)
            {
                count_mol += plist[i].nr;
            }
        }

        if (count_mol > nrdf_internal(&mi[molb->type].atoms))
        {
            sprintf(buf,
                    "Molecule type '%s' has %d constraints.\n"
                    "For stability and efficiency there should not be more constraints than internal number of degrees of freedom: %d.\n",
                    *mi[molb->type].name, count_mol,
                    nrdf_internal(&mi[molb->type].atoms));
            warning(wi, buf);
        }
        count += molb->nmol*count_mol;
    }

    return count;
}

static void check_gbsa_params_charged(gmx_mtop_t *sys, gpp_atomtype_t atype)
{
    int            i, nmiss, natoms, mt;
    real           q;
    const t_atoms *atoms;

    nmiss = 0;
    for (mt = 0; mt < sys->nmoltype; mt++)
    {
        atoms  = &sys->moltype[mt].atoms;
        natoms = atoms->nr;

        for (i = 0; i < natoms; i++)
        {
            q = atoms->atom[i].q;
            if ((get_atomtype_radius(atoms->atom[i].type, atype)    == 0  ||
                 get_atomtype_vol(atoms->atom[i].type, atype)       == 0  ||
                 get_atomtype_surftens(atoms->atom[i].type, atype)  == 0  ||
                 get_atomtype_gb_radius(atoms->atom[i].type, atype) == 0  ||
                 get_atomtype_S_hct(atoms->atom[i].type, atype)     == 0) &&
                q != 0)
            {
                fprintf(stderr, "\nGB parameter(s) zero for atom type '%s' while charge is %g\n",
                        get_atomtype_name(atoms->atom[i].type, atype), q);
                nmiss++;
            }
        }
    }

    if (nmiss > 0)
    {
        gmx_fatal(FARGS, "Can't do GB electrostatics; the implicit_genborn_params section of the forcefield has parameters with value zero for %d atomtypes that occur as charged atoms.", nmiss);
    }
}


static void check_gbsa_params(gpp_atomtype_t atype)
{
    int  nmiss, i;

    /* If we are doing GBSA, check that we got the parameters we need
     * This checking is to see if there are GBSA paratmeters for all
     * atoms in the force field. To go around this for testing purposes
     * comment out the nerror++ counter temporarily
     */
    nmiss = 0;
    for (i = 0; i < get_atomtype_ntypes(atype); i++)
    {
        if (get_atomtype_radius(i, atype)    < 0 ||
            get_atomtype_vol(i, atype)       < 0 ||
            get_atomtype_surftens(i, atype)  < 0 ||
            get_atomtype_gb_radius(i, atype) < 0 ||
            get_atomtype_S_hct(i, atype)     < 0)
        {
            fprintf(stderr, "\nGB parameter(s) missing or negative for atom type '%s'\n",
                    get_atomtype_name(i, atype));
            nmiss++;
        }
    }

    if (nmiss > 0)
    {
        gmx_fatal(FARGS, "Can't do GB electrostatics; the implicit_genborn_params section of the forcefield is missing parameters for %d atomtypes or they might be negative.", nmiss);
    }

}

static real calc_temp(const gmx_mtop_t *mtop,
                      const t_inputrec *ir,
                      rvec             *v)
{
    double                  sum_mv2;
    gmx_mtop_atomloop_all_t aloop;
    t_atom                 *atom;
    int                     a;
    int                     nrdf, g;

    sum_mv2 = 0;

    aloop = gmx_mtop_atomloop_all_init(mtop);
    while (gmx_mtop_atomloop_all_next(aloop, &a, &atom))
    {
        sum_mv2 += atom->m*norm2(v[a]);
    }

    nrdf = 0;
    for (g = 0; g < ir->opts.ngtc; g++)
    {
        nrdf += ir->opts.nrdf[g];
    }

    return sum_mv2/(nrdf*BOLTZ);
}

static real get_max_reference_temp(const t_inputrec *ir,
                                   warninp_t         wi)
{
    real     ref_t;
    int      i;
    gmx_bool bNoCoupl;

    ref_t    = 0;
    bNoCoupl = FALSE;
    for (i = 0; i < ir->opts.ngtc; i++)
    {
        if (ir->opts.tau_t[i] < 0)
        {
            bNoCoupl = TRUE;
        }
        else
        {
            ref_t = max(ref_t, ir->opts.ref_t[i]);
        }
    }

    if (bNoCoupl)
    {
        char buf[STRLEN];

        sprintf(buf, "Some temperature coupling groups do not use temperature coupling. We will assume their temperature is not more than %.3f K. If their temperature is higher, the energy error and the Verlet buffer might be underestimated.",
                ref_t);
        warning(wi, buf);
    }

    return ref_t;
}

static void set_verlet_buffer(const gmx_mtop_t *mtop,
                              t_inputrec       *ir,
                              real              buffer_temp,
                              matrix            box,
                              warninp_t         wi)
{
    int                    i;
    verletbuf_list_setup_t ls;
    real                   rlist_1x1;
    int                    n_nonlin_vsite;
    char                   warn_buf[STRLEN];

    printf("Determining Verlet buffer for a tolerance of %g kJ/mol/ps at %g K\n", ir->verletbuf_tol, buffer_temp);

    /* Calculate the buffer size for simple atom vs atoms list */
    ls.cluster_size_i = 1;
    ls.cluster_size_j = 1;
    calc_verlet_buffer_size(mtop, det(box), ir, buffer_temp,
                            &ls, &n_nonlin_vsite, &rlist_1x1);

    /* Set the pair-list buffer size in ir */
    verletbuf_get_list_setup(FALSE, FALSE, &ls);
    calc_verlet_buffer_size(mtop, det(box), ir, buffer_temp,
                            &ls, &n_nonlin_vsite, &ir->rlist);

    if (n_nonlin_vsite > 0)
    {
        sprintf(warn_buf, "There are %d non-linear virtual site constructions. Their contribution to the energy error is approximated. In most cases this does not affect the error significantly.", n_nonlin_vsite);
        warning_note(wi, warn_buf);
    }

    printf("Calculated rlist for %dx%d atom pair-list as %.3f nm, buffer size %.3f nm\n",
           1, 1, rlist_1x1, rlist_1x1-max(ir->rvdw, ir->rcoulomb));

    ir->rlistlong = ir->rlist;
    printf("Set rlist, assuming %dx%d atom pair-list, to %.3f nm, buffer size %.3f nm\n",
           ls.cluster_size_i, ls.cluster_size_j,
           ir->rlist, ir->rlist-max(ir->rvdw, ir->rcoulomb));

    printf("Note that mdrun will redetermine rlist based on the actual pair-list setup\n");

    if (sqr(ir->rlistlong) >= max_cutoff2(ir->ePBC, box))
    {
        gmx_fatal(FARGS, "The pair-list cut-off (%g nm) is longer than half the shortest box vector or longer than the smallest box diagonal element (%g nm). Increase the box size or decrease nstlist or increase verlet-buffer-tolerance.", ir->rlistlong, sqrt(max_cutoff2(ir->ePBC, box)));
    }
}

int gmx_grompp(int argc, char *argv[])
{
    static const char *desc[] = {
        "[THISMODULE] (the gromacs preprocessor)",
        "reads a molecular topology file, checks the validity of the",
        "file, expands the topology from a molecular description to an atomic",
        "description. The topology file contains information about",
        "molecule types and the number of molecules, the preprocessor",
        "copies each molecule as needed. ",
        "There is no limitation on the number of molecule types. ",
        "Bonds and bond-angles can be converted into constraints, separately",
        "for hydrogens and heavy atoms.",
        "Then a coordinate file is read and velocities can be generated",
        "from a Maxwellian distribution if requested.",
        "[THISMODULE] also reads parameters for [gmx-mdrun] ",
        "(eg. number of MD steps, time step, cut-off), and others such as",
        "NEMD parameters, which are corrected so that the net acceleration",
        "is zero.",
        "Eventually a binary file is produced that can serve as the sole input",
        "file for the MD program.[PAR]",

        "[THISMODULE] uses the atom names from the topology file. The atom names",
        "in the coordinate file (option [TT]-c[tt]) are only read to generate",
        "warnings when they do not match the atom names in the topology.",
        "Note that the atom names are irrelevant for the simulation as",
        "only the atom types are used for generating interaction parameters.[PAR]",

        "[THISMODULE] uses a built-in preprocessor to resolve includes, macros, ",
        "etc. The preprocessor supports the following keywords::",
        "",
        "    #ifdef VARIABLE",
        "    #ifndef VARIABLE",
        "    #else",
        "    #endif",
        "    #define VARIABLE",
        "    #undef VARIABLE",
        "    #include \"filename\"",
        "    #include <filename>",
        "",
        "The functioning of these statements in your topology may be modulated by",
        "using the following two flags in your [REF].mdp[ref] file::",
        "",
        "    define = -DVARIABLE1 -DVARIABLE2",
        "    include = -I/home/john/doe",
        "",
        "For further information a C-programming textbook may help you out.",
        "Specifying the [TT]-pp[tt] flag will get the pre-processed",
        "topology file written out so that you can verify its contents.[PAR]",

        "When using position restraints a file with restraint coordinates",
        "can be supplied with [TT]-r[tt], otherwise restraining will be done",
        "with respect to the conformation from the [TT]-c[tt] option.",
        "For free energy calculation the the coordinates for the B topology",
        "can be supplied with [TT]-rb[tt], otherwise they will be equal to",
        "those of the A topology.[PAR]",

        "Starting coordinates can be read from trajectory with [TT]-t[tt].",
        "The last frame with coordinates and velocities will be read,",
        "unless the [TT]-time[tt] option is used. Only if this information",
        "is absent will the coordinates in the [TT]-c[tt] file be used.",
        "Note that these velocities will not be used when [TT]gen_vel = yes[tt]",
        "in your [REF].mdp[ref] file. An energy file can be supplied with",
        "[TT]-e[tt] to read Nose-Hoover and/or Parrinello-Rahman coupling",
        "variables.[PAR]",

        "[THISMODULE] can be used to restart simulations (preserving",
        "continuity) by supplying just a checkpoint file with [TT]-t[tt].",
        "However, for simply changing the number of run steps to extend",
        "a run, using [gmx-convert-tpr] is more convenient than [THISMODULE].",
        "You then supply the old checkpoint file directly to [gmx-mdrun]",
        "with [TT]-cpi[tt]. If you wish to change the ensemble or things",
        "like output frequency, then supplying the checkpoint file to",
<<<<<<< HEAD
        "[THISMODULE] with [TT]-t[tt] along with a new [REF].mdp[ref] file",
        "with [TT]-f[tt] is the recommended procedure.[PAR]",
=======
        "[THISMODULE] with [TT]-t[tt] along with a new [TT].mdp[tt] file",
        "with [TT]-f[tt] is the recommended procedure. Actually preserving",
        "the ensemble (if possible) still requires passing the checkpoint",
        "file to [gmx-mdrun] [TT]-cpi[tt].[PAR]",
>>>>>>> 9457e6db

        "By default, all bonded interactions which have constant energy due to",
        "virtual site constructions will be removed. If this constant energy is",
        "not zero, this will result in a shift in the total energy. All bonded",
        "interactions can be kept by turning off [TT]-rmvsbds[tt]. Additionally,",
        "all constraints for distances which will be constant anyway because",
        "of virtual site constructions will be removed. If any constraints remain",
        "which involve virtual sites, a fatal error will result.[PAR]"

        "To verify your run input file, please take note of all warnings",
        "on the screen, and correct where necessary. Do also look at the contents",
        "of the [TT]mdout.mdp[tt] file; this contains comment lines, as well as",
        "the input that [THISMODULE] has read. If in doubt, you can start [THISMODULE]",
        "with the [TT]-debug[tt] option which will give you more information",
        "in a file called [TT]grompp.log[tt] (along with real debug info). You",
        "can see the contents of the run input file with the [gmx-dump]",
        "program. [gmx-check] can be used to compare the contents of two",
        "run input files.[PAR]"

        "The [TT]-maxwarn[tt] option can be used to override warnings printed",
        "by [THISMODULE] that otherwise halt output. In some cases, warnings are",
        "harmless, but usually they are not. The user is advised to carefully",
        "interpret the output messages before attempting to bypass them with",
        "this option."
    };
    t_gromppopts      *opts;
    gmx_mtop_t        *sys;
    int                nmi;
    t_molinfo         *mi, *intermolecular_interactions;
    gpp_atomtype_t     atype;
    t_inputrec        *ir;
    int                natoms, nvsite, comb, mt;
    t_params          *plist;
    t_state           *state;
    matrix             box;
    real               max_spacing, fudgeQQ;
    double             reppow;
    char               fn[STRLEN], fnB[STRLEN];
    const char        *mdparin;
    int                ntype;
    gmx_bool           bNeedVel, bGenVel;
    gmx_bool           have_atomnumber;
    int                n12, n13, n14;
    t_params          *gb_plist = NULL;
    gmx_genborn_t     *born     = NULL;
    output_env_t       oenv;
    gmx_bool           bVerbose = FALSE;
    warninp_t          wi;
    char               warn_buf[STRLEN];
    unsigned int       useed;
    t_atoms            IMDatoms;   /* Atoms to be operated on interactively (IMD) */

    t_filenm           fnm[] = {
        { efMDP, NULL,  NULL,        ffREAD  },
        { efMDP, "-po", "mdout",     ffWRITE },
        { efSTX, "-c",  NULL,        ffREAD  },
        { efSTX, "-r",  NULL,        ffOPTRD },
        { efSTX, "-rb", NULL,        ffOPTRD },
        { efNDX, NULL,  NULL,        ffOPTRD },
        { efTOP, NULL,  NULL,        ffREAD  },
        { efTOP, "-pp", "processed", ffOPTWR },
        { efTPR, "-o",  NULL,        ffWRITE },
        { efTRN, "-t",  NULL,        ffOPTRD },
        { efEDR, "-e",  NULL,        ffOPTRD },
        /* This group is needed by the VMD viewer as the start configuration for IMD sessions: */
        { efGRO, "-imd", "imdgroup", ffOPTWR },
        { efTRN, "-ref", "rotref",   ffOPTRW }
    };
#define NFILE asize(fnm)

    /* Command line options */
    static gmx_bool bRenum   = TRUE;
    static gmx_bool bRmVSBds = TRUE, bZero = FALSE;
    static int      i, maxwarn = 0;
    static real     fr_time = -1;
    t_pargs         pa[]    = {
        { "-v",       FALSE, etBOOL, {&bVerbose},
          "Be loud and noisy" },
        { "-time",    FALSE, etREAL, {&fr_time},
          "Take frame at or first after this time." },
        { "-rmvsbds", FALSE, etBOOL, {&bRmVSBds},
          "Remove constant bonded interactions with virtual sites" },
        { "-maxwarn", FALSE, etINT,  {&maxwarn},
          "Number of allowed warnings during input processing. Not for normal use and may generate unstable systems" },
        { "-zero",    FALSE, etBOOL, {&bZero},
          "Set parameters for bonded interactions without defaults to zero instead of generating an error" },
        { "-renum",   FALSE, etBOOL, {&bRenum},
          "Renumber atomtypes and minimize number of atomtypes" }
    };

    /* Initiate some variables */
    snew(ir, 1);
    snew(opts, 1);
    init_ir(ir, opts);

    /* Parse the command line */
    if (!parse_common_args(&argc, argv, 0, NFILE, fnm, asize(pa), pa,
                           asize(desc), desc, 0, NULL, &oenv))
    {
        return 0;
    }

    wi = init_warning(TRUE, maxwarn);

    /* PARAMETER file processing */
    mdparin = opt2fn("-f", NFILE, fnm);
    set_warning_line(wi, mdparin, -1);
    get_ir(mdparin, opt2fn("-po", NFILE, fnm), ir, opts, wi);

    if (bVerbose)
    {
        fprintf(stderr, "checking input for internal consistency...\n");
    }
    check_ir(mdparin, ir, opts, wi);

    if (ir->ld_seed == -1)
    {
        ir->ld_seed = (gmx_int64_t)gmx_rng_make_seed();
        fprintf(stderr, "Setting the LD random seed to %"GMX_PRId64 "\n", ir->ld_seed);
    }

    if (ir->expandedvals->lmc_seed == -1)
    {
        ir->expandedvals->lmc_seed = (int)gmx_rng_make_seed();
        fprintf(stderr, "Setting the lambda MC random seed to %d\n", ir->expandedvals->lmc_seed);
    }

    bNeedVel = EI_STATE_VELOCITY(ir->eI);
    bGenVel  = (bNeedVel && opts->bGenVel);
    if (bGenVel && ir->bContinuation)
    {
        sprintf(warn_buf,
                "Generating velocities is inconsistent with attempting "
                "to continue a previous run. Choose only one of "
                "gen-vel = yes and continuation = yes.");
        warning_error(wi, warn_buf);
    }

    snew(plist, F_NRE);
    init_plist(plist);
    snew(sys, 1);
    atype = init_atomtype();
    if (debug)
    {
        pr_symtab(debug, 0, "Just opened", &sys->symtab);
    }

    strcpy(fn, ftp2fn(efTOP, NFILE, fnm));
    if (!gmx_fexist(fn))
    {
        gmx_fatal(FARGS, "%s does not exist", fn);
    }
    snew(state, 1);
    new_status(fn, opt2fn_null("-pp", NFILE, fnm), opt2fn("-c", NFILE, fnm),
               opts, ir, bZero, bGenVel, bVerbose, state,
               atype, sys, &nmi, &mi, &intermolecular_interactions,
               plist, &comb, &reppow, &fudgeQQ,
               opts->bMorse,
               wi);

    if (debug)
    {
        pr_symtab(debug, 0, "After new_status", &sys->symtab);
    }

    nvsite = 0;
    /* set parameters for virtual site construction (not for vsiten) */
    for (mt = 0; mt < sys->nmoltype; mt++)
    {
        nvsite +=
            set_vsites(bVerbose, &sys->moltype[mt].atoms, atype, mi[mt].plist);
    }
    /* now throw away all obsolete bonds, angles and dihedrals: */
    /* note: constraints are ALWAYS removed */
    if (nvsite)
    {
        for (mt = 0; mt < sys->nmoltype; mt++)
        {
            clean_vsite_bondeds(mi[mt].plist, sys->moltype[mt].atoms.nr, bRmVSBds);
        }
    }

    if (nvsite && ir->eI == eiNM)
    {
        gmx_fatal(FARGS, "Normal Mode analysis is not supported with virtual sites.\nIf you'd like to help with adding support, we have an open discussion at http://redmine.gromacs.org/issues/879\n");
    }

    if (ir->cutoff_scheme == ecutsVERLET)
    {
        fprintf(stderr, "Removing all charge groups because cutoff-scheme=%s\n",
                ecutscheme_names[ir->cutoff_scheme]);

        /* Remove all charge groups */
        gmx_mtop_remove_chargegroups(sys);
    }

    if (count_constraints(sys, mi, wi) && (ir->eConstrAlg == econtSHAKE))
    {
        if (ir->eI == eiCG || ir->eI == eiLBFGS)
        {
            sprintf(warn_buf, "Can not do %s with %s, use %s",
                    EI(ir->eI), econstr_names[econtSHAKE], econstr_names[econtLINCS]);
            warning_error(wi, warn_buf);
        }
        if (ir->bPeriodicMols)
        {
            sprintf(warn_buf, "Can not do periodic molecules with %s, use %s",
                    econstr_names[econtSHAKE], econstr_names[econtLINCS]);
            warning_error(wi, warn_buf);
        }
    }

    if (EI_SD (ir->eI) &&  ir->etc != etcNO)
    {
        warning_note(wi, "Temperature coupling is ignored with SD integrators.");
    }

    /* If we are doing QM/MM, check that we got the atom numbers */
    have_atomnumber = TRUE;
    for (i = 0; i < get_atomtype_ntypes(atype); i++)
    {
        have_atomnumber = have_atomnumber && (get_atomtype_atomnumber(i, atype) >= 0);
    }
    if (!have_atomnumber && ir->bQMMM)
    {
        warning_error(wi,
                      "\n"
                      "It appears as if you are trying to run a QM/MM calculation, but the force\n"
                      "field you are using does not contain atom numbers fields. This is an\n"
                      "optional field (introduced in GROMACS 3.3) for general runs, but mandatory\n"
                      "for QM/MM. The good news is that it is easy to add - put the atom number as\n"
                      "an integer just before the mass column in ffXXXnb.itp.\n"
                      "NB: United atoms have the same atom numbers as normal ones.\n\n");
    }

    if (ir->bAdress)
    {
        if ((ir->adress->const_wf > 1) || (ir->adress->const_wf < 0))
        {
            warning_error(wi, "AdResS contant weighting function should be between 0 and 1\n\n");
        }
        /** TODO check size of ex+hy width against box size */
    }

    /* Check for errors in the input now, since they might cause problems
     * during processing further down.
     */
    check_warning_error(wi, FARGS);

    if (opt2bSet("-r", NFILE, fnm))
    {
        sprintf(fn, "%s", opt2fn("-r", NFILE, fnm));
    }
    else
    {
        sprintf(fn, "%s", opt2fn("-c", NFILE, fnm));
    }
    if (opt2bSet("-rb", NFILE, fnm))
    {
        sprintf(fnB, "%s", opt2fn("-rb", NFILE, fnm));
    }
    else
    {
        strcpy(fnB, fn);
    }

    if (nint_ftype(sys, mi, F_POSRES) > 0 || nint_ftype(sys, mi, F_FBPOSRES) > 0)
    {
        if (bVerbose)
        {
            fprintf(stderr, "Reading position restraint coords from %s", fn);
            if (strcmp(fn, fnB) == 0)
            {
                fprintf(stderr, "\n");
            }
            else
            {
                fprintf(stderr, " and %s\n", fnB);
            }
        }
        gen_posres(sys, mi, fn, fnB,
                   ir->refcoord_scaling, ir->ePBC,
                   ir->posres_com, ir->posres_comB,
                   wi);
    }

    /* If we are using CMAP, setup the pre-interpolation grid */
    if (plist[F_CMAP].ncmap > 0)
    {
        init_cmap_grid(&sys->ffparams.cmap_grid, plist[F_CMAP].nc, plist[F_CMAP].grid_spacing);
        setup_cmap(plist[F_CMAP].grid_spacing, plist[F_CMAP].nc, plist[F_CMAP].cmap, &sys->ffparams.cmap_grid);
    }

    set_wall_atomtype(atype, opts, ir, wi);
    if (bRenum)
    {
        renum_atype(plist, sys, ir->wall_atomtype, atype, bVerbose);
        ntype = get_atomtype_ntypes(atype);
    }

    if (ir->implicit_solvent != eisNO)
    {
        /* Now we have renumbered the atom types, we can check the GBSA params */
        check_gbsa_params(atype);

        /* Check that all atoms that have charge and/or LJ-parameters also have
         * sensible GB-parameters
         */
        check_gbsa_params_charged(sys, atype);
    }

    /* PELA: Copy the atomtype data to the topology atomtype list */
    copy_atomtype_atomtypes(atype, &(sys->atomtypes));

    if (debug)
    {
        pr_symtab(debug, 0, "After renum_atype", &sys->symtab);
    }

    if (bVerbose)
    {
        fprintf(stderr, "converting bonded parameters...\n");
    }

    ntype = get_atomtype_ntypes(atype);
    convert_params(ntype, plist, mi, intermolecular_interactions,
                   comb, reppow, fudgeQQ, sys);

    if (debug)
    {
        pr_symtab(debug, 0, "After convert_params", &sys->symtab);
    }

    /* set ptype to VSite for virtual sites */
    for (mt = 0; mt < sys->nmoltype; mt++)
    {
        set_vsites_ptype(FALSE, &sys->moltype[mt]);
    }
    if (debug)
    {
        pr_symtab(debug, 0, "After virtual sites", &sys->symtab);
    }
    /* Check velocity for virtual sites and shells */
    if (bGenVel)
    {
        check_vel(sys, state->v);
    }

    /* check for shells and inpurecs */
    check_shells_inputrec(sys, ir, wi);

    /* check masses */
    check_mol(sys, wi);

    for (i = 0; i < sys->nmoltype; i++)
    {
        check_cg_sizes(ftp2fn(efTOP, NFILE, fnm), &sys->moltype[i].cgs, wi);
    }

    if (EI_DYNAMICS(ir->eI) && ir->eI != eiBD)
    {
        check_bonds_timestep(sys, ir->delta_t, wi);
    }

    if (EI_ENERGY_MINIMIZATION(ir->eI) && 0 == ir->nsteps)
    {
        warning_note(wi, "Zero-step energy minimization will alter the coordinates before calculating the energy. If you just want the energy of a single point, try zero-step MD (with unconstrained_start = yes). To do multiple single-point energy evaluations of different configurations of the same topology, use mdrun -rerun.");
    }

    check_warning_error(wi, FARGS);

    if (bVerbose)
    {
        fprintf(stderr, "initialising group options...\n");
    }
    do_index(mdparin, ftp2fn_null(efNDX, NFILE, fnm),
             sys, bVerbose, ir,
             bGenVel ? state->v : NULL,
             wi);

    if (ir->cutoff_scheme == ecutsVERLET && ir->verletbuf_tol > 0 &&
        ir->nstlist > 1)
    {
        if (EI_DYNAMICS(ir->eI) && inputrec2nboundeddim(ir) == 3)
        {
            real buffer_temp;

            if (EI_MD(ir->eI) && ir->etc == etcNO)
            {
                if (bGenVel)
                {
                    buffer_temp = opts->tempi;
                }
                else
                {
                    buffer_temp = calc_temp(sys, ir, state->v);
                }
                if (buffer_temp > 0)
                {
                    sprintf(warn_buf, "NVE simulation: will use the initial temperature of %.3f K for determining the Verlet buffer size", buffer_temp);
                    warning_note(wi, warn_buf);
                }
                else
                {
                    sprintf(warn_buf, "NVE simulation with an initial temperature of zero: will use a Verlet buffer of %d%%. Check your energy drift!",
                            (int)(verlet_buffer_ratio_NVE_T0*100 + 0.5));
                    warning_note(wi, warn_buf);
                }
            }
            else
            {
                buffer_temp = get_max_reference_temp(ir, wi);
            }

            if (EI_MD(ir->eI) && ir->etc == etcNO && buffer_temp == 0)
            {
                /* NVE with initial T=0: we add a fixed ratio to rlist.
                 * Since we don't actually use verletbuf_tol, we set it to -1
                 * so it can't be misused later.
                 */
                ir->rlist         *= 1.0 + verlet_buffer_ratio_NVE_T0;
                ir->verletbuf_tol  = -1;
            }
            else
            {
                /* We warn for NVE simulations with >1(.1)% drift tolerance */
                const real drift_tol = 0.01;
                real       ener_runtime;

                /* We use 2 DOF per atom = 2kT pot+kin energy, to be on
                 * the safe side with constraints (without constraints: 3 DOF).
                 */
                ener_runtime = 2*BOLTZ*buffer_temp/(ir->nsteps*ir->delta_t);

                if (EI_MD(ir->eI) && ir->etc == etcNO && ir->nstlist > 1 &&
                    ir->nsteps > 0 &&
                    ir->verletbuf_tol > 1.1*drift_tol*ener_runtime)
                {
                    sprintf(warn_buf, "You are using a Verlet buffer tolerance of %g kJ/mol/ps for an NVE simulation of length %g ps, which can give a final drift of %d%%. For conserving energy to %d%%, you might need to set verlet-buffer-tolerance to %.1e.",
                            ir->verletbuf_tol, ir->nsteps*ir->delta_t,
                            (int)(ir->verletbuf_tol/ener_runtime*100 + 0.5),
                            (int)(100*drift_tol + 0.5),
                            drift_tol*ener_runtime);
                    warning_note(wi, warn_buf);
                }

                set_verlet_buffer(sys, ir, buffer_temp, state->box, wi);
            }
        }
    }

    /* Init the temperature coupling state */
    init_gtc_state(state, ir->opts.ngtc, 0, ir->opts.nhchainlength); /* need to add nnhpres here? */

    if (bVerbose)
    {
        fprintf(stderr, "Checking consistency between energy and charge groups...\n");
    }
    check_eg_vs_cg(sys);

    if (debug)
    {
        pr_symtab(debug, 0, "After index", &sys->symtab);
    }

    triple_check(mdparin, ir, sys, wi);
    close_symtab(&sys->symtab);
    if (debug)
    {
        pr_symtab(debug, 0, "After close", &sys->symtab);
    }

    /* make exclusions between QM atoms */
    if (ir->bQMMM)
    {
        if (ir->QMMMscheme == eQMMMschemenormal && ir->ns_type == ensSIMPLE)
        {
            gmx_fatal(FARGS, "electrostatic embedding only works with grid neighboursearching, use ns-type=grid instead\n");
        }
        else
        {
            generate_qmexcl(sys, ir, wi);
        }
    }

    if (ftp2bSet(efTRN, NFILE, fnm))
    {
        if (bVerbose)
        {
            fprintf(stderr, "getting data from old trajectory ...\n");
        }
        cont_status(ftp2fn(efTRN, NFILE, fnm), ftp2fn_null(efEDR, NFILE, fnm),
                    bNeedVel, bGenVel, fr_time, ir, state, sys, oenv);
    }

    if (ir->ePBC == epbcXY && ir->nwall != 2)
    {
        clear_rvec(state->box[ZZ]);
    }

    if (ir->cutoff_scheme != ecutsVERLET && ir->rlist > 0)
    {
        set_warning_line(wi, mdparin, -1);
        check_chargegroup_radii(sys, ir, state->x, wi);
    }

    if (EEL_FULL(ir->coulombtype) || EVDW_PME(ir->vdwtype))
    {
        /* Calculate the optimal grid dimensions */
        copy_mat(state->box, box);
        if (ir->ePBC == epbcXY && ir->nwall == 2)
        {
            svmul(ir->wall_ewald_zfac, box[ZZ], box[ZZ]);
        }
        if (ir->nkx > 0 && ir->nky > 0 && ir->nkz > 0)
        {
            /* Mark fourier_spacing as not used */
            ir->fourier_spacing = 0;
        }
        else if (ir->nkx != 0 && ir->nky != 0 && ir->nkz != 0)
        {
            set_warning_line(wi, mdparin, -1);
            warning_error(wi, "Some of the Fourier grid sizes are set, but all of them need to be set.");
        }
        max_spacing = calc_grid(stdout, box, ir->fourier_spacing,
                                &(ir->nkx), &(ir->nky), &(ir->nkz));
    }

    /* MRS: eventually figure out better logic for initializing the fep
       values that makes declaring the lambda and declaring the state not
       potentially conflict if not handled correctly. */
    if (ir->efep != efepNO)
    {
        state->fep_state = ir->fepvals->init_fep_state;
        for (i = 0; i < efptNR; i++)
        {
            /* init_lambda trumps state definitions*/
            if (ir->fepvals->init_lambda >= 0)
            {
                state->lambda[i] = ir->fepvals->init_lambda;
            }
            else
            {
                if (ir->fepvals->all_lambda[i] == NULL)
                {
                    gmx_fatal(FARGS, "Values of lambda not set for a free energy calculation!");
                }
                else
                {
                    state->lambda[i] = ir->fepvals->all_lambda[i][state->fep_state];
                }
            }
        }
    }

    if (ir->bPull)
    {
        set_pull_init(ir, sys, state->x, state->box, state->lambda[efptMASS], oenv);
    }

    if (ir->bRot)
    {
        set_reference_positions(ir->rot, state->x, state->box,
                                opt2fn("-ref", NFILE, fnm), opt2bSet("-ref", NFILE, fnm),
                                wi);
    }

    /*  reset_multinr(sys); */

    if (EEL_PME(ir->coulombtype))
    {
        float ratio = pme_load_estimate(sys, ir, state->box);
        fprintf(stderr, "Estimate for the relative computational load of the PME mesh part: %.2f\n", ratio);
        /* With free energy we might need to do PME both for the A and B state
         * charges. This will double the cost, but the optimal performance will
         * then probably be at a slightly larger cut-off and grid spacing.
         */
        if ((ir->efep == efepNO && ratio > 1.0/2.0) ||
            (ir->efep != efepNO && ratio > 2.0/3.0))
        {
            warning_note(wi,
                         "The optimal PME mesh load for parallel simulations is below 0.5\n"
                         "and for highly parallel simulations between 0.25 and 0.33,\n"
                         "for higher performance, increase the cut-off and the PME grid spacing.\n");
            if (ir->efep != efepNO)
            {
                warning_note(wi,
                             "For free energy simulations, the optimal load limit increases from 0.5 to 0.667\n");
            }
        }
    }

    {
        char   warn_buf[STRLEN];
        double cio = compute_io(ir, sys->natoms, &sys->groups, F_NRE, 1);
        sprintf(warn_buf, "This run will generate roughly %.0f Mb of data", cio);
        if (cio > 2000)
        {
            set_warning_line(wi, mdparin, -1);
            warning_note(wi, warn_buf);
        }
        else
        {
            printf("%s\n", warn_buf);
        }
    }

    if (bVerbose)
    {
        fprintf(stderr, "writing run input file...\n");
    }

    done_warning(wi, FARGS);
    write_tpx_state(ftp2fn(efTPR, NFILE, fnm), ir, state, sys);

    /* Output IMD group, if bIMD is TRUE */
    write_IMDgroup_to_file(ir->bIMD, ir, state, sys, NFILE, fnm);

    done_state(state);
    sfree(state);
    done_atomtype(atype);
    done_mtop(sys, TRUE);
    done_inputrec_strings();

    return 0;
}<|MERGE_RESOLUTION|>--- conflicted
+++ resolved
@@ -1484,15 +1484,10 @@
         "You then supply the old checkpoint file directly to [gmx-mdrun]",
         "with [TT]-cpi[tt]. If you wish to change the ensemble or things",
         "like output frequency, then supplying the checkpoint file to",
-<<<<<<< HEAD
         "[THISMODULE] with [TT]-t[tt] along with a new [REF].mdp[ref] file",
-        "with [TT]-f[tt] is the recommended procedure.[PAR]",
-=======
-        "[THISMODULE] with [TT]-t[tt] along with a new [TT].mdp[tt] file",
         "with [TT]-f[tt] is the recommended procedure. Actually preserving",
         "the ensemble (if possible) still requires passing the checkpoint",
         "file to [gmx-mdrun] [TT]-cpi[tt].[PAR]",
->>>>>>> 9457e6db
 
         "By default, all bonded interactions which have constant energy due to",
         "virtual site constructions will be removed. If this constant energy is",

--- conflicted
+++ resolved
@@ -70,10 +70,7 @@
 #include "gromacs/pbcutil/pbc.h"
 #include "gromacs/timing/wallcycle.h"
 #include "gromacs/utility/cstringutil.h"
-<<<<<<< HEAD
 #include "gromacs/utility/fatalerror.h"
-=======
->>>>>>> 3f970c00
 #include "gromacs/utility/gmxassert.h"
 #include "gromacs/utility/smalloc.h"
 
@@ -778,12 +775,8 @@
     /* TODO: centralize the code that sets the potentials shifts */
     if (ic->coulomb_modifier == eintmodPOTSHIFT)
     {
-<<<<<<< HEAD
-        ic->sh_ewald = std::erfc(ic->ewaldcoeff_q*ic->rcoulomb);
-=======
         GMX_RELEASE_ASSERT(ic->rcoulomb != 0, "Cutoff radius cannot be zero");
-        ic->sh_ewald = gmx_erfc(ic->ewaldcoeff_q*ic->rcoulomb) / ic->rcoulomb;
->>>>>>> 3f970c00
+        ic->sh_ewald = std::erfc(ic->ewaldcoeff_q*ic->rcoulomb) / ic->rcoulomb;
     }
     if (EVDW_PME(ic->vdwtype))
     {

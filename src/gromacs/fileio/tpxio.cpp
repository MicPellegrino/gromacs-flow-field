/*
 * This file is part of the GROMACS molecular simulation package.
 *
 * Copyright (c) 1991-2000, University of Groningen, The Netherlands.
 * Copyright (c) 2001-2004, The GROMACS development team.
 * Copyright (c) 2013,2014,2015,2016,2017 by the GROMACS development team.
 * Copyright (c) 2018,2019,2020,2021, by the GROMACS development team, led by
 * Mark Abraham, David van der Spoel, Berk Hess, and Erik Lindahl,
 * and including many others, as listed in the AUTHORS file in the
 * top-level source directory and at http://www.gromacs.org.
 *
 * GROMACS is free software; you can redistribute it and/or
 * modify it under the terms of the GNU Lesser General Public License
 * as published by the Free Software Foundation; either version 2.1
 * of the License, or (at your option) any later version.
 *
 * GROMACS is distributed in the hope that it will be useful,
 * but WITHOUT ANY WARRANTY; without even the implied warranty of
 * MERCHANTABILITY or FITNESS FOR A PARTICULAR PURPOSE.  See the GNU
 * Lesser General Public License for more details.
 *
 * You should have received a copy of the GNU Lesser General Public
 * License along with GROMACS; if not, see
 * http://www.gnu.org/licenses, or write to the Free Software Foundation,
 * Inc., 51 Franklin Street, Fifth Floor, Boston, MA  02110-1301  USA.
 *
 * If you want to redistribute modifications to GROMACS, please
 * consider that scientific software is very special. Version
 * control is crucial - bugs must be traceable. We will be happy to
 * consider code for inclusion in the official distribution, but
 * derived work must not be called official GROMACS. Details are found
 * in the README & COPYING files - if they are missing, get the
 * official version at http://www.gromacs.org.
 *
 * To help us fund GROMACS development, we humbly ask that you cite
 * the research papers on the package. Check out http://www.gromacs.org.
 */
#include "gmxpre.h"

/* This file is completely threadsafe - keep it that way! */

#include "tpxio.h"

#include <cstdio>
#include <cstdlib>
#include <cstring>

#include <algorithm>
#include <memory>
#include <vector>

#include "gromacs/fileio/filetypes.h"
#include "gromacs/fileio/gmxfio.h"
#include "gromacs/fileio/gmxfio_xdr.h"
#include "gromacs/math/units.h"
#include "gromacs/math/vec.h"
#include "gromacs/mdtypes/awh_history.h"
#include "gromacs/mdtypes/awh_params.h"
#include "gromacs/mdtypes/inputrec.h"
#include "gromacs/mdtypes/md_enums.h"
#include "gromacs/mdtypes/multipletimestepping.h"
#include "gromacs/mdtypes/pull_params.h"
#include "gromacs/mdtypes/state.h"
#include "gromacs/pbcutil/boxutilities.h"
#include "gromacs/pbcutil/pbc.h"
#include "gromacs/topology/block.h"
#include "gromacs/topology/ifunc.h"
#include "gromacs/topology/mtop_util.h"
#include "gromacs/topology/symtab.h"
#include "gromacs/topology/topology.h"
#include "gromacs/utility/arraysize.h"
#include "gromacs/utility/baseversion.h"
#include "gromacs/utility/cstringutil.h"
#include "gromacs/utility/fatalerror.h"
#include "gromacs/utility/futil.h"
#include "gromacs/utility/gmxassert.h"
#include "gromacs/utility/inmemoryserializer.h"
#include "gromacs/utility/keyvaluetreebuilder.h"
#include "gromacs/utility/keyvaluetreeserializer.h"
#include "gromacs/utility/smalloc.h"
#include "gromacs/utility/snprintf.h"
#include "gromacs/utility/txtdump.h"

#define TPX_TAG_RELEASE "release"

/*! \brief Tag string for the file format written to run input files
 * written by this version of the code.
 *
 * Change this if you want to change the run input format in a feature
 * branch. This ensures that there will not be different run input
 * formats around which cannot be distinguished, while not causing
 * problems rebasing the feature branch onto upstream changes. When
 * merging with mainstream GROMACS, set this tag string back to
 * TPX_TAG_RELEASE, and instead add an element to tpxv.
 */
static const char* tpx_tag = TPX_TAG_RELEASE;

/*! \brief Enum of values that describe the contents of a tpr file
 * whose format matches a version number
 *
 * The enum helps the code be more self-documenting and ensure merges
 * do not silently resolve when two patches make the same bump. When
 * adding new functionality, add a new element just above tpxv_Count
 * in this enumeration, and write code below that does the right thing
 * according to the value of file_version.
 */
enum tpxv
{
    tpxv_ComputationalElectrophysiology =
            96, /**< support for ion/water position swaps (computational electrophysiology) */
    tpxv_Use64BitRandomSeed, /**< change ld_seed from int to int64_t */
    tpxv_RestrictedBendingAndCombinedAngleTorsionPotentials, /**< potentials for supporting coarse-grained force fields */
    tpxv_InteractiveMolecularDynamics, /**< interactive molecular dynamics (IMD) */
    tpxv_RemoveObsoleteParameters1,    /**< remove optimize_fft, dihre_fc, nstcheckpoint */
    tpxv_PullCoordTypeGeom,            /**< add pull type and geometry per group and flat-bottom */
    tpxv_PullGeomDirRel,               /**< add pull geometry direction-relative */
    tpxv_IntermolecularBondeds, /**< permit inter-molecular bonded interactions in the topology */
    tpxv_CompElWithSwapLayerOffset, /**< added parameters for improved CompEl setups */
    tpxv_CompElPolyatomicIonsAndMultipleIonTypes, /**< CompEl now can handle polyatomic ions and more than two types of ions */
    tpxv_RemoveAdress,                            /**< removed support for AdResS */
    tpxv_PullCoordNGroup,               /**< add ngroup to pull coord */
    tpxv_RemoveTwinRange,               /**< removed support for twin-range interactions */
    tpxv_ReplacePullPrintCOM12,         /**< Replaced print-com-1, 2 with pull-print-com */
    tpxv_PullExternalPotential,         /**< Added pull type external potential */
    tpxv_GenericParamsForElectricField, /**< Introduced KeyValueTree and moved electric field parameters */
    tpxv_AcceleratedWeightHistogram, /**< sampling with accelerated weight histogram method (AWH) */
    tpxv_RemoveImplicitSolvation,    /**< removed support for implicit solvation */
    tpxv_PullPrevStepCOMAsReference, /**< Enabled using the COM of the pull group of the last frame as reference for PBC */
    tpxv_MimicQMMM,   /**< Introduced support for MiMiC QM/MM interface */
    tpxv_PullAverage, /**< Added possibility to output average pull force and position */
    tpxv_GenericInternalParameters, /**< Added internal parameters for mdrun modules*/
    tpxv_VSite2FD,                  /**< Added 2FD type virtual site */
    tpxv_AddSizeField, /**< Added field with information about the size of the serialized tpr file in bytes, excluding the header */
<<<<<<< HEAD
    tpxv_FlowField, /**< [FLOW_FIELD] Added options for flow field writing and manipulation */
    tpxv_Count         /**< the total number of tpxv versions */
=======
    tpxv_StoreNonBondedInteractionExclusionGroup, /**< Store the non bonded interaction exclusion group in the topology */
    tpxv_VSite1,                                  /**< Added 1 type virtual site */
    tpxv_MTS,                                     /**< Added multiple time stepping */
    tpxv_Count                                    /**< the total number of tpxv versions */
>>>>>>> f1f41d6a
};

/*! \brief Version number of the file format written to run input
 * files by this version of the code.
 *
 * The tpx_version increases whenever the file format in the main
 * development branch changes, due to an extension of the tpxv enum above.
 * Backward compatibility for reading old run input files is maintained
 * by checking this version number against that of the file and then using
 * the correct code path.
 *
 * When developing a feature branch that needs to change the run input
 * file format, change tpx_tag instead. */
static const int tpx_version = tpxv_Count - 1;


/*! \brief
 * Enum keeping track of incompatible changes for older TPR versions.
 *
 * The enum should be updated with a new field when editing the TOPOLOGY
 * or HEADER of the tpx format. In particular, updating ftupd or
 * changing the fields of TprHeaderVersion often trigger such needs.
 *
 * This way we can maintain forward compatibility too for all analysis tools
 * and/or external programs that only need to know the atom/residue names,
 * charges, and bond connectivity.
 *
 * It first appeared in tpx version 26, when I also moved the inputrecord
 * to the end of the tpx file, so we can just skip it if we only
 * want the topology.
 *
 * In particular, it must be increased when adding new elements to
 * ftupd, so that old code can read new .tpr files.
 */
enum class TpxGeneration : int
{
    Initial = 26, //! First version is 26
    AddSizeField, //! TPR header modified for writing as a block.
    AddVSite1,    //! ftupd changed to include VSite1 type.
    Count         //! Number of entries.
};

//! Value of Current TPR generation.
static const int tpx_generation = static_cast<int>(TpxGeneration::Count) - 1;

/* This number should be the most recent backwards incompatible version
 * I.e., if this number is 9, we cannot read tpx version 9 with this code.
 */
static const int tpx_incompatible_version = 57; // GMX4.0 has version 58


/* Struct used to maintain tpx compatibility when function types are added */
typedef struct
{
    int fvnr;  /* file version number in which the function type first appeared */
    int ftype; /* function type */
} t_ftupd;

/*
 * TODO The following three lines make little sense, please clarify if
 * you've had to work out how ftupd works.
 *
 * The entries should be ordered in:
 * 1. ascending function type number
 * 2. ascending file version number
 *
 * Because we support reading of old .tpr file versions (even when
 * mdrun can no longer run the simulation), we need to be able to read
 * obsolete t_interaction_function types. Any data read from such
 * fields is discarded. Their names have _NOLONGERUSED appended to
 * them to make things clear.
 *
 * When adding to or making breaking changes to reading this struct,
 * update TpxGeneration.
 */
static const t_ftupd ftupd[] = {
    { 70, F_RESTRBONDS },
    { tpxv_RestrictedBendingAndCombinedAngleTorsionPotentials, F_RESTRANGLES },
    { 76, F_LINEAR_ANGLES },
    { tpxv_RestrictedBendingAndCombinedAngleTorsionPotentials, F_RESTRDIHS },
    { tpxv_RestrictedBendingAndCombinedAngleTorsionPotentials, F_CBTDIHS },
    { 65, F_CMAP },
    { 60, F_GB12_NOLONGERUSED },
    { 61, F_GB13_NOLONGERUSED },
    { 61, F_GB14_NOLONGERUSED },
    { 72, F_GBPOL_NOLONGERUSED },
    { 72, F_NPSOLVATION_NOLONGERUSED },
    { 93, F_LJ_RECIP },
    { 76, F_ANHARM_POL },
    { 90, F_FBPOSRES },
    { tpxv_VSite1, F_VSITE1 },
    { tpxv_VSite2FD, F_VSITE2FD },
    { tpxv_GenericInternalParameters, F_DENSITYFITTING },
    { 69, F_VTEMP_NOLONGERUSED },
    { 66, F_PDISPCORR },
    { 79, F_DVDL_COUL },
    {
            79,
            F_DVDL_VDW,
    },
    {
            79,
            F_DVDL_BONDED,
    },
    { 79, F_DVDL_RESTRAINT },
    { 79, F_DVDL_TEMPERATURE },
};
#define NFTUPD asize(ftupd)

/* Needed for backward compatibility */
#define MAXNODES 256

/**************************************************************
 *
 * Now the higer level routines that do io of the structures and arrays
 *
 **************************************************************/
static void do_pullgrp_tpx_pre95(gmx::ISerializer* serializer, t_pull_group* pgrp, t_pull_coord* pcrd)
{
    rvec tmp;

    int numAtoms = pgrp->ind.size();
    serializer->doInt(&numAtoms);
    pgrp->ind.resize(numAtoms);
    serializer->doIntArray(pgrp->ind.data(), numAtoms);
    int numWeights = pgrp->weight.size();
    serializer->doInt(&numWeights);
    pgrp->weight.resize(numWeights);
    serializer->doRealArray(pgrp->weight.data(), numWeights);
    serializer->doInt(&pgrp->pbcatom);
    serializer->doRvec(&pcrd->vec.as_vec());
    clear_rvec(pcrd->origin);
    serializer->doRvec(&tmp);
    pcrd->init = tmp[0];
    serializer->doReal(&pcrd->rate);
    serializer->doReal(&pcrd->k);
    serializer->doReal(&pcrd->kB);
}

static void do_pull_group(gmx::ISerializer* serializer, t_pull_group* pgrp)
{
    int numAtoms = pgrp->ind.size();
    serializer->doInt(&numAtoms);
    pgrp->ind.resize(numAtoms);
    serializer->doIntArray(pgrp->ind.data(), numAtoms);
    int numWeights = pgrp->weight.size();
    serializer->doInt(&numWeights);
    pgrp->weight.resize(numWeights);
    serializer->doRealArray(pgrp->weight.data(), numWeights);
    serializer->doInt(&pgrp->pbcatom);
}

static void do_pull_coord(gmx::ISerializer* serializer,
                          t_pull_coord*     pcrd,
                          int               file_version,
                          int               ePullOld,
                          int               eGeomOld,
                          ivec              dimOld)
{
    if (file_version >= tpxv_PullCoordNGroup)
    {
        serializer->doInt(&pcrd->eType);
        if (file_version >= tpxv_PullExternalPotential)
        {
            if (pcrd->eType == epullEXTERNAL)
            {
                std::string buf;
                if (serializer->reading())
                {
                    serializer->doString(&buf);
                    pcrd->externalPotentialProvider = gmx_strdup(buf.c_str());
                }
                else
                {
                    buf = pcrd->externalPotentialProvider;
                    serializer->doString(&buf);
                }
            }
            else
            {
                pcrd->externalPotentialProvider.clear();
            }
        }
        else
        {
            if (serializer->reading())
            {
                pcrd->externalPotentialProvider.clear();
            }
        }
        /* Note that we try to support adding new geometries without
         * changing the tpx version. This requires checks when printing the
         * geometry string and a check and fatal_error in init_pull.
         */
        serializer->doInt(&pcrd->eGeom);
        serializer->doInt(&pcrd->ngroup);
        if (pcrd->ngroup <= c_pullCoordNgroupMax)
        {
            serializer->doIntArray(pcrd->group.data(), pcrd->ngroup);
        }
        else
        {
            /* More groups in file than supported, this must be a new geometry
             * that is not supported by our current code. Since we will not
             * use the groups for this coord (checks in the pull and WHAM code
             * ensure this), we can ignore the groups and set ngroup=0.
             */
            int* dum;
            snew(dum, pcrd->ngroup);
            serializer->doIntArray(dum, pcrd->ngroup);
            sfree(dum);

            pcrd->ngroup = 0;
        }
        serializer->doIvec(&pcrd->dim.as_vec());
    }
    else
    {
        pcrd->ngroup = 2;
        serializer->doInt(&pcrd->group[0]);
        serializer->doInt(&pcrd->group[1]);
        if (file_version >= tpxv_PullCoordTypeGeom)
        {
            pcrd->ngroup = (pcrd->eGeom == epullgDIRRELATIVE ? 4 : 2);
            serializer->doInt(&pcrd->eType);
            serializer->doInt(&pcrd->eGeom);
            if (pcrd->ngroup == 4)
            {
                serializer->doInt(&pcrd->group[2]);
                serializer->doInt(&pcrd->group[3]);
            }
            serializer->doIvec(&pcrd->dim.as_vec());
        }
        else
        {
            pcrd->eType = ePullOld;
            pcrd->eGeom = eGeomOld;
            copy_ivec(dimOld, pcrd->dim);
        }
    }
    serializer->doRvec(&pcrd->origin.as_vec());
    serializer->doRvec(&pcrd->vec.as_vec());
    if (file_version >= tpxv_PullCoordTypeGeom)
    {
        serializer->doBool(&pcrd->bStart);
    }
    else
    {
        /* This parameter is only printed, but not actually used by mdrun */
        pcrd->bStart = FALSE;
    }
    serializer->doReal(&pcrd->init);
    serializer->doReal(&pcrd->rate);
    serializer->doReal(&pcrd->k);
    serializer->doReal(&pcrd->kB);
}

static void do_expandedvals(gmx::ISerializer* serializer, t_expanded* expand, t_lambda* fepvals, int file_version)
{
    int n_lambda = fepvals->n_lambda;

    /* reset the lambda calculation window */
    fepvals->lambda_start_n = 0;
    fepvals->lambda_stop_n  = n_lambda;
    if (file_version >= 79)
    {
        if (n_lambda > 0)
        {
            if (serializer->reading())
            {
                snew(expand->init_lambda_weights, n_lambda);
            }
            serializer->doRealArray(expand->init_lambda_weights, n_lambda);
            serializer->doBool(&expand->bInit_weights);
        }

        serializer->doInt(&expand->nstexpanded);
        serializer->doInt(&expand->elmcmove);
        serializer->doInt(&expand->elamstats);
        serializer->doInt(&expand->lmc_repeats);
        serializer->doInt(&expand->gibbsdeltalam);
        serializer->doInt(&expand->lmc_forced_nstart);
        serializer->doInt(&expand->lmc_seed);
        serializer->doReal(&expand->mc_temp);
        serializer->doBool(&expand->bSymmetrizedTMatrix);
        serializer->doInt(&expand->nstTij);
        serializer->doInt(&expand->minvarmin);
        serializer->doInt(&expand->c_range);
        serializer->doReal(&expand->wl_scale);
        serializer->doReal(&expand->wl_ratio);
        serializer->doReal(&expand->init_wl_delta);
        serializer->doBool(&expand->bWLoneovert);
        serializer->doInt(&expand->elmceq);
        serializer->doInt(&expand->equil_steps);
        serializer->doInt(&expand->equil_samples);
        serializer->doInt(&expand->equil_n_at_lam);
        serializer->doReal(&expand->equil_wl_delta);
        serializer->doReal(&expand->equil_ratio);
    }
}

static void do_simtempvals(gmx::ISerializer* serializer, t_simtemp* simtemp, int n_lambda, int file_version)
{
    if (file_version >= 79)
    {
        serializer->doInt(&simtemp->eSimTempScale);
        serializer->doReal(&simtemp->simtemp_high);
        serializer->doReal(&simtemp->simtemp_low);
        if (n_lambda > 0)
        {
            if (serializer->reading())
            {
                snew(simtemp->temperatures, n_lambda);
            }
            serializer->doRealArray(simtemp->temperatures, n_lambda);
        }
    }
}

static void do_imd(gmx::ISerializer* serializer, t_IMD* imd)
{
    serializer->doInt(&imd->nat);
    if (serializer->reading())
    {
        snew(imd->ind, imd->nat);
    }
    serializer->doIntArray(imd->ind, imd->nat);
}

static void do_fepvals(gmx::ISerializer* serializer, t_lambda* fepvals, int file_version)
{
    /* i is defined in the ndo_double macro; use g to iterate. */
    int  g;
    real rdum;

    /* free energy values */

    if (file_version >= 79)
    {
        serializer->doInt(&fepvals->init_fep_state);
        serializer->doDouble(&fepvals->init_lambda);
        serializer->doDouble(&fepvals->delta_lambda);
    }
    else if (file_version >= 59)
    {
        serializer->doDouble(&fepvals->init_lambda);
        serializer->doDouble(&fepvals->delta_lambda);
    }
    else
    {
        serializer->doReal(&rdum);
        fepvals->init_lambda = rdum;
        serializer->doReal(&rdum);
        fepvals->delta_lambda = rdum;
    }
    if (file_version >= 79)
    {
        serializer->doInt(&fepvals->n_lambda);
        if (serializer->reading())
        {
            snew(fepvals->all_lambda, efptNR);
        }
        for (g = 0; g < efptNR; g++)
        {
            if (fepvals->n_lambda > 0)
            {
                if (serializer->reading())
                {
                    snew(fepvals->all_lambda[g], fepvals->n_lambda);
                }
                serializer->doDoubleArray(fepvals->all_lambda[g], fepvals->n_lambda);
                serializer->doBoolArray(fepvals->separate_dvdl, efptNR);
            }
            else if (fepvals->init_lambda >= 0)
            {
                fepvals->separate_dvdl[efptFEP] = TRUE;
            }
        }
    }
    else if (file_version >= 64)
    {
        serializer->doInt(&fepvals->n_lambda);
        if (serializer->reading())
        {
            int g;

            snew(fepvals->all_lambda, efptNR);
            /* still allocate the all_lambda array's contents. */
            for (g = 0; g < efptNR; g++)
            {
                if (fepvals->n_lambda > 0)
                {
                    snew(fepvals->all_lambda[g], fepvals->n_lambda);
                }
            }
        }
        serializer->doDoubleArray(fepvals->all_lambda[efptFEP], fepvals->n_lambda);
        if (fepvals->init_lambda >= 0)
        {
            int g, h;

            fepvals->separate_dvdl[efptFEP] = TRUE;

            if (serializer->reading())
            {
                /* copy the contents of the efptFEP lambda component to all
                   the other components */
                for (g = 0; g < efptNR; g++)
                {
                    for (h = 0; h < fepvals->n_lambda; h++)
                    {
                        if (g != efptFEP)
                        {
                            fepvals->all_lambda[g][h] = fepvals->all_lambda[efptFEP][h];
                        }
                    }
                }
            }
        }
    }
    else
    {
        fepvals->n_lambda   = 0;
        fepvals->all_lambda = nullptr;
        if (fepvals->init_lambda >= 0)
        {
            fepvals->separate_dvdl[efptFEP] = TRUE;
        }
    }
    serializer->doReal(&fepvals->sc_alpha);
    serializer->doInt(&fepvals->sc_power);
    if (file_version >= 79)
    {
        serializer->doReal(&fepvals->sc_r_power);
    }
    else
    {
        fepvals->sc_r_power = 6.0;
    }
    if (fepvals->sc_r_power != 6.0)
    {
        gmx_fatal(FARGS, "sc-r-power=48 is no longer supported");
    }
    serializer->doReal(&fepvals->sc_sigma);
    if (serializer->reading())
    {
        if (file_version >= 71)
        {
            fepvals->sc_sigma_min = fepvals->sc_sigma;
        }
        else
        {
            fepvals->sc_sigma_min = 0;
        }
    }
    if (file_version >= 79)
    {
        serializer->doBool(&fepvals->bScCoul);
    }
    else
    {
        fepvals->bScCoul = TRUE;
    }
    if (file_version >= 64)
    {
        serializer->doInt(&fepvals->nstdhdl);
    }
    else
    {
        fepvals->nstdhdl = 1;
    }

    if (file_version >= 73)
    {
        serializer->doInt(&fepvals->separate_dhdl_file);
        serializer->doInt(&fepvals->dhdl_derivatives);
    }
    else
    {
        fepvals->separate_dhdl_file = esepdhdlfileYES;
        fepvals->dhdl_derivatives   = edhdlderivativesYES;
    }
    if (file_version >= 71)
    {
        serializer->doInt(&fepvals->dh_hist_size);
        serializer->doDouble(&fepvals->dh_hist_spacing);
    }
    else
    {
        fepvals->dh_hist_size    = 0;
        fepvals->dh_hist_spacing = 0.1;
    }
    if (file_version >= 79)
    {
        serializer->doInt(&fepvals->edHdLPrintEnergy);
    }
    else
    {
        fepvals->edHdLPrintEnergy = edHdLPrintEnergyNO;
    }

    /* handle lambda_neighbors */
    if ((file_version >= 83 && file_version < 90) || file_version >= 92)
    {
        serializer->doInt(&fepvals->lambda_neighbors);
        if ((fepvals->lambda_neighbors >= 0) && (fepvals->init_fep_state >= 0)
            && (fepvals->init_lambda < 0))
        {
            fepvals->lambda_start_n = (fepvals->init_fep_state - fepvals->lambda_neighbors);
            fepvals->lambda_stop_n  = (fepvals->init_fep_state + fepvals->lambda_neighbors + 1);
            if (fepvals->lambda_start_n < 0)
            {
                fepvals->lambda_start_n = 0;
            }
            if (fepvals->lambda_stop_n >= fepvals->n_lambda)
            {
                fepvals->lambda_stop_n = fepvals->n_lambda;
            }
        }
        else
        {
            fepvals->lambda_start_n = 0;
            fepvals->lambda_stop_n  = fepvals->n_lambda;
        }
    }
    else
    {
        fepvals->lambda_start_n = 0;
        fepvals->lambda_stop_n  = fepvals->n_lambda;
    }
}

static void do_awhBias(gmx::ISerializer* serializer, gmx::AwhBiasParams* awhBiasParams, int gmx_unused file_version)
{
    serializer->doInt(&awhBiasParams->eTarget);
    serializer->doDouble(&awhBiasParams->targetBetaScaling);
    serializer->doDouble(&awhBiasParams->targetCutoff);
    serializer->doInt(&awhBiasParams->eGrowth);
    serializer->doInt(&awhBiasParams->bUserData);
    serializer->doDouble(&awhBiasParams->errorInitial);
    serializer->doInt(&awhBiasParams->ndim);
    serializer->doInt(&awhBiasParams->shareGroup);
    serializer->doBool(&awhBiasParams->equilibrateHistogram);

    if (serializer->reading())
    {
        snew(awhBiasParams->dimParams, awhBiasParams->ndim);
    }

    for (int d = 0; d < awhBiasParams->ndim; d++)
    {
        gmx::AwhDimParams* dimParams = &awhBiasParams->dimParams[d];

        serializer->doInt(&dimParams->eCoordProvider);
        serializer->doInt(&dimParams->coordIndex);
        serializer->doDouble(&dimParams->origin);
        serializer->doDouble(&dimParams->end);
        serializer->doDouble(&dimParams->period);
        serializer->doDouble(&dimParams->forceConstant);
        serializer->doDouble(&dimParams->diffusion);
        serializer->doDouble(&dimParams->coordValueInit);
        serializer->doDouble(&dimParams->coverDiameter);
    }
}

static void do_awh(gmx::ISerializer* serializer, gmx::AwhParams* awhParams, int gmx_unused file_version)
{
    serializer->doInt(&awhParams->numBias);
    serializer->doInt(&awhParams->nstOut);
    serializer->doInt64(&awhParams->seed);
    serializer->doInt(&awhParams->nstSampleCoord);
    serializer->doInt(&awhParams->numSamplesUpdateFreeEnergy);
    serializer->doInt(&awhParams->ePotential);
    serializer->doBool(&awhParams->shareBiasMultisim);

    if (awhParams->numBias > 0)
    {
        if (serializer->reading())
        {
            snew(awhParams->awhBiasParams, awhParams->numBias);
        }

        for (int k = 0; k < awhParams->numBias; k++)
        {
            do_awhBias(serializer, &awhParams->awhBiasParams[k], file_version);
        }
    }
}

static void do_pull(gmx::ISerializer* serializer, pull_params_t* pull, int file_version, int ePullOld)
{
    int  eGeomOld = -1;
    ivec dimOld;
    int  g;

    if (file_version >= 95)
    {
        serializer->doInt(&pull->ngroup);
    }
    serializer->doInt(&pull->ncoord);
    if (file_version < 95)
    {
        pull->ngroup = pull->ncoord + 1;
    }
    if (file_version < tpxv_PullCoordTypeGeom)
    {
        real dum;

        serializer->doInt(&eGeomOld);
        serializer->doIvec(&dimOld);
        /* The inner cylinder radius, now removed */
        serializer->doReal(&dum);
    }
    serializer->doReal(&pull->cylinder_r);
    serializer->doReal(&pull->constr_tol);
    if (file_version >= 95)
    {
        serializer->doBool(&pull->bPrintCOM);
        /* With file_version < 95 this value is set below */
    }
    if (file_version >= tpxv_ReplacePullPrintCOM12)
    {
        serializer->doBool(&pull->bPrintRefValue);
        serializer->doBool(&pull->bPrintComp);
    }
    else if (file_version >= tpxv_PullCoordTypeGeom)
    {
        int idum;
        serializer->doInt(&idum); /* used to be bPrintCOM2 */
        serializer->doBool(&pull->bPrintRefValue);
        serializer->doBool(&pull->bPrintComp);
    }
    else
    {
        pull->bPrintRefValue = FALSE;
        pull->bPrintComp     = TRUE;
    }
    serializer->doInt(&pull->nstxout);
    serializer->doInt(&pull->nstfout);
    if (file_version >= tpxv_PullPrevStepCOMAsReference)
    {
        serializer->doBool(&pull->bSetPbcRefToPrevStepCOM);
    }
    else
    {
        pull->bSetPbcRefToPrevStepCOM = FALSE;
    }
    pull->group.resize(pull->ngroup);
    pull->coord.resize(pull->ncoord);
    if (file_version < 95)
    {
        /* epullgPOS for position pulling, before epullgDIRPBC was removed */
        if (eGeomOld == epullgDIRPBC)
        {
            gmx_fatal(FARGS, "pull-geometry=position is no longer supported");
        }
        if (eGeomOld > epullgDIRPBC)
        {
            eGeomOld -= 1;
        }

        for (g = 0; g < pull->ngroup; g++)
        {
            /* We read and ignore a pull coordinate for group 0 */
            do_pullgrp_tpx_pre95(serializer, &pull->group[g], &pull->coord[std::max(g - 1, 0)]);
            if (g > 0)
            {
                pull->coord[g - 1].group[0] = 0;
                pull->coord[g - 1].group[1] = g;
            }
        }

        pull->bPrintCOM = (!pull->group[0].ind.empty());
    }
    else
    {
        for (g = 0; g < pull->ngroup; g++)
        {
            do_pull_group(serializer, &pull->group[g]);
        }
        for (g = 0; g < pull->ncoord; g++)
        {
            do_pull_coord(serializer, &pull->coord[g], file_version, ePullOld, eGeomOld, dimOld);
        }
    }
    if (file_version >= tpxv_PullAverage)
    {
        gmx_bool v;

        v = pull->bXOutAverage;
        serializer->doBool(&v);
        pull->bXOutAverage = v;
        v                  = pull->bFOutAverage;
        serializer->doBool(&v);
        pull->bFOutAverage = v;
    }
}


static void do_rotgrp(gmx::ISerializer* serializer, t_rotgrp* rotg)
{
    serializer->doInt(&rotg->eType);
    serializer->doInt(&rotg->bMassW);
    serializer->doInt(&rotg->nat);
    if (serializer->reading())
    {
        snew(rotg->ind, rotg->nat);
    }
    serializer->doIntArray(rotg->ind, rotg->nat);
    if (serializer->reading())
    {
        snew(rotg->x_ref, rotg->nat);
    }
    serializer->doRvecArray(rotg->x_ref, rotg->nat);
    serializer->doRvec(&rotg->inputVec);
    serializer->doRvec(&rotg->pivot);
    serializer->doReal(&rotg->rate);
    serializer->doReal(&rotg->k);
    serializer->doReal(&rotg->slab_dist);
    serializer->doReal(&rotg->min_gaussian);
    serializer->doReal(&rotg->eps);
    serializer->doInt(&rotg->eFittype);
    serializer->doInt(&rotg->PotAngle_nstep);
    serializer->doReal(&rotg->PotAngle_step);
}

static void do_rot(gmx::ISerializer* serializer, t_rot* rot)
{
    int g;

    serializer->doInt(&rot->ngrp);
    serializer->doInt(&rot->nstrout);
    serializer->doInt(&rot->nstsout);
    if (serializer->reading())
    {
        snew(rot->grp, rot->ngrp);
    }
    for (g = 0; g < rot->ngrp; g++)
    {
        do_rotgrp(serializer, &rot->grp[g]);
    }
}


static void do_swapgroup(gmx::ISerializer* serializer, t_swapGroup* g)
{

    /* Name of the group or molecule */
    std::string buf;
    if (serializer->reading())
    {
        serializer->doString(&buf);
        g->molname = gmx_strdup(buf.c_str());
    }
    else
    {
        buf = g->molname;
        serializer->doString(&buf);
    }

    /* Number of atoms in the group */
    serializer->doInt(&g->nat);

    /* The group's atom indices */
    if (serializer->reading())
    {
        snew(g->ind, g->nat);
    }
    serializer->doIntArray(g->ind, g->nat);

    /* Requested counts for compartments A and B */
    serializer->doIntArray(g->nmolReq, eCompNR);
}

static void do_swapcoords_tpx(gmx::ISerializer* serializer, t_swapcoords* swap, int file_version)
{
    /* Enums for better readability of the code */
    enum
    {
        eCompA = 0,
        eCompB
    };
    enum
    {
        eChannel0 = 0,
        eChannel1
    };


    if (file_version >= tpxv_CompElPolyatomicIonsAndMultipleIonTypes)
    {
        /* The total number of swap groups is the sum of the fixed groups
         * (split0, split1, solvent), and the user-defined groups (2+ types of ions)
         */
        serializer->doInt(&swap->ngrp);
        if (serializer->reading())
        {
            snew(swap->grp, swap->ngrp);
        }
        for (int ig = 0; ig < swap->ngrp; ig++)
        {
            do_swapgroup(serializer, &swap->grp[ig]);
        }
        serializer->doBool(&swap->massw_split[eChannel0]);
        serializer->doBool(&swap->massw_split[eChannel1]);
        serializer->doInt(&swap->nstswap);
        serializer->doInt(&swap->nAverage);
        serializer->doReal(&swap->threshold);
        serializer->doReal(&swap->cyl0r);
        serializer->doReal(&swap->cyl0u);
        serializer->doReal(&swap->cyl0l);
        serializer->doReal(&swap->cyl1r);
        serializer->doReal(&swap->cyl1u);
        serializer->doReal(&swap->cyl1l);
    }
    else
    {
        /*** Support reading older CompEl .tpr files ***/

        /* In the original CompEl .tpr files, we always have 5 groups: */
        swap->ngrp = 5;
        snew(swap->grp, swap->ngrp);

        swap->grp[eGrpSplit0].molname  = gmx_strdup("split0");  // group 0: split0
        swap->grp[eGrpSplit1].molname  = gmx_strdup("split1");  // group 1: split1
        swap->grp[eGrpSolvent].molname = gmx_strdup("solvent"); // group 2: solvent
        swap->grp[3].molname           = gmx_strdup("anions");  // group 3: anions
        swap->grp[4].molname           = gmx_strdup("cations"); // group 4: cations

        serializer->doInt(&swap->grp[3].nat);
        serializer->doInt(&swap->grp[eGrpSolvent].nat);
        serializer->doInt(&swap->grp[eGrpSplit0].nat);
        serializer->doBool(&swap->massw_split[eChannel0]);
        serializer->doInt(&swap->grp[eGrpSplit1].nat);
        serializer->doBool(&swap->massw_split[eChannel1]);
        serializer->doInt(&swap->nstswap);
        serializer->doInt(&swap->nAverage);
        serializer->doReal(&swap->threshold);
        serializer->doReal(&swap->cyl0r);
        serializer->doReal(&swap->cyl0u);
        serializer->doReal(&swap->cyl0l);
        serializer->doReal(&swap->cyl1r);
        serializer->doReal(&swap->cyl1u);
        serializer->doReal(&swap->cyl1l);

        // The order[] array keeps compatibility with older .tpr files
        // by reading in the groups in the classic order
        {
            const int order[4] = { 3, eGrpSolvent, eGrpSplit0, eGrpSplit1 };

            for (int ig = 0; ig < 4; ig++)
            {
                int g = order[ig];
                snew(swap->grp[g].ind, swap->grp[g].nat);
                serializer->doIntArray(swap->grp[g].ind, swap->grp[g].nat);
            }
        }

        for (int j = eCompA; j <= eCompB; j++)
        {
            serializer->doInt(&swap->grp[3].nmolReq[j]); // group 3 = anions
            serializer->doInt(&swap->grp[4].nmolReq[j]); // group 4 = cations
        }
    } /* End support reading older CompEl .tpr files */

    if (file_version >= tpxv_CompElWithSwapLayerOffset)
    {
        serializer->doReal(&swap->bulkOffset[eCompA]);
        serializer->doReal(&swap->bulkOffset[eCompB]);
    }
}

static void do_legacy_efield(gmx::ISerializer* serializer, gmx::KeyValueTreeObjectBuilder* root)
{
    const char* const dimName[] = { "x", "y", "z" };

    auto appliedForcesObj = root->addObject("applied-forces");
    auto efieldObj        = appliedForcesObj.addObject("electric-field");
    // The content of the tpr file for this feature has
    // been the same since gromacs 4.0 that was used for
    // developing.
    for (int j = 0; j < DIM; ++j)
    {
        int n, nt;
        serializer->doInt(&n);
        serializer->doInt(&nt);
        std::vector<real> aa(n + 1), phi(nt + 1), at(nt + 1), phit(nt + 1);
        serializer->doRealArray(aa.data(), n);
        serializer->doRealArray(phi.data(), n);
        serializer->doRealArray(at.data(), nt);
        serializer->doRealArray(phit.data(), nt);
        if (n > 0)
        {
            if (n > 1 || nt > 1)
            {
                gmx_fatal(FARGS,
                          "Can not handle tpr files with more than one electric field term per "
                          "direction.");
            }
            auto dimObj = efieldObj.addObject(dimName[j]);
            dimObj.addValue<real>("E0", aa[0]);
            dimObj.addValue<real>("omega", at[0]);
            dimObj.addValue<real>("t0", phi[0]);
            dimObj.addValue<real>("sigma", phit[0]);
        }
    }
}


static void do_inputrec(gmx::ISerializer* serializer, t_inputrec* ir, int file_version)
{
    int      i, j, k, idum = 0;
    real     rdum;
    gmx_bool bdum = false;

    if (file_version != tpx_version)
    {
        /* Give a warning about features that are not accessible */
        fprintf(stderr, "Note: file tpx version %d, software tpx version %d\n", file_version, tpx_version);
    }

    if (file_version == 0)
    {
        return;
    }

    gmx::KeyValueTreeBuilder       paramsBuilder;
    gmx::KeyValueTreeObjectBuilder paramsObj = paramsBuilder.rootObject();

    /* Basic inputrec stuff */
    serializer->doInt(&ir->eI);
    if (file_version >= 62)
    {
        serializer->doInt64(&ir->nsteps);
    }
    else
    {
        serializer->doInt(&idum);
        ir->nsteps = idum;
    }

    if (file_version >= 62)
    {
        serializer->doInt64(&ir->init_step);
    }
    else
    {
        serializer->doInt(&idum);
        ir->init_step = idum;
    }

    serializer->doInt(&ir->simulation_part);

    if (file_version >= tpxv_MTS)
    {
        serializer->doBool(&ir->useMts);
        int numLevels = ir->mtsLevels.size();
        if (ir->useMts)
        {
            serializer->doInt(&numLevels);
        }
        ir->mtsLevels.resize(numLevels);
        for (auto& mtsLevel : ir->mtsLevels)
        {
            int forceGroups = mtsLevel.forceGroups.to_ulong();
            serializer->doInt(&forceGroups);
            mtsLevel.forceGroups = std::bitset<static_cast<int>(gmx::MtsForceGroups::Count)>(forceGroups);
            serializer->doInt(&mtsLevel.stepFactor);
        }
    }
    else
    {
        ir->useMts = false;
        ir->mtsLevels.clear();
    }

    if (file_version >= 67)
    {
        serializer->doInt(&ir->nstcalcenergy);
    }
    else
    {
        ir->nstcalcenergy = 1;
    }
    if (file_version >= 81)
    {
        serializer->doInt(&ir->cutoff_scheme);
        if (file_version < 94)
        {
            ir->cutoff_scheme = 1 - ir->cutoff_scheme;
        }
    }
    else
    {
        ir->cutoff_scheme = ecutsGROUP;
    }
    serializer->doInt(&idum); /* used to be ns_type; not used anymore */
    serializer->doInt(&ir->nstlist);
    serializer->doInt(&idum); /* used to be ndelta; not used anymore */

    serializer->doReal(&ir->rtpi);

    serializer->doInt(&ir->nstcomm);
    serializer->doInt(&ir->comm_mode);

    /* ignore nstcheckpoint */
    if (file_version < tpxv_RemoveObsoleteParameters1)
    {
        serializer->doInt(&idum);
    }

    serializer->doInt(&ir->nstcgsteep);

    serializer->doInt(&ir->nbfgscorr);

    serializer->doInt(&ir->nstlog);
    serializer->doInt(&ir->nstxout);
    serializer->doInt(&ir->nstvout);
    serializer->doInt(&ir->nstfout);
    serializer->doInt(&ir->nstenergy);
    serializer->doInt(&ir->nstxout_compressed);
    if (file_version >= 59)
    {
        serializer->doDouble(&ir->init_t);
        serializer->doDouble(&ir->delta_t);
    }
    else
    {
        serializer->doReal(&rdum);
        ir->init_t = rdum;
        serializer->doReal(&rdum);
        ir->delta_t = rdum;
    }
    serializer->doReal(&ir->x_compression_precision);
    if (file_version >= 81)
    {
        serializer->doReal(&ir->verletbuf_tol);
    }
    else
    {
        ir->verletbuf_tol = 0;
    }
    serializer->doReal(&ir->rlist);
    if (file_version >= 67 && file_version < tpxv_RemoveTwinRange)
    {
        if (serializer->reading())
        {
            // Reading such a file version could invoke the twin-range
            // scheme, about which mdrun should give a fatal error.
            real dummy_rlistlong = -1;
            serializer->doReal(&dummy_rlistlong);

            ir->useTwinRange = (ir->rlist > 0 && (dummy_rlistlong == 0 || dummy_rlistlong > ir->rlist));
            // When true, this forces mdrun to issue an error (regardless of
            // ir->cutoff_scheme).
            //
            // Otherwise, grompp used to set rlistlong actively. Users
            // were probably also confused and set rlistlong == rlist.
            // However, in all remaining cases, it is safe to let
            // mdrun proceed normally.
        }
    }
    else
    {
        // No need to read or write anything
        ir->useTwinRange = false;
    }
    if (file_version >= 82 && file_version != 90)
    {
        // Multiple time-stepping is no longer enabled, but the old
        // support required the twin-range scheme, for which mdrun
        // already emits a fatal error.
        int dummy_nstcalclr = -1;
        serializer->doInt(&dummy_nstcalclr);
    }
    serializer->doInt(&ir->coulombtype);
    if (file_version >= 81)
    {
        serializer->doInt(&ir->coulomb_modifier);
    }
    else
    {
        ir->coulomb_modifier = (ir->cutoff_scheme == ecutsVERLET ? eintmodPOTSHIFT : eintmodNONE);
    }
    serializer->doReal(&ir->rcoulomb_switch);
    serializer->doReal(&ir->rcoulomb);
    serializer->doInt(&ir->vdwtype);
    if (file_version >= 81)
    {
        serializer->doInt(&ir->vdw_modifier);
    }
    else
    {
        ir->vdw_modifier = (ir->cutoff_scheme == ecutsVERLET ? eintmodPOTSHIFT : eintmodNONE);
    }
    serializer->doReal(&ir->rvdw_switch);
    serializer->doReal(&ir->rvdw);
    serializer->doInt(&ir->eDispCorr);
    serializer->doReal(&ir->epsilon_r);
    serializer->doReal(&ir->epsilon_rf);
    serializer->doReal(&ir->tabext);

    // This permits reading a .tpr file that used implicit solvent,
    // and later permitting mdrun to refuse to run it.
    if (serializer->reading())
    {
        if (file_version < tpxv_RemoveImplicitSolvation)
        {
            serializer->doInt(&idum);
            serializer->doInt(&idum);
            serializer->doReal(&rdum);
            serializer->doReal(&rdum);
            serializer->doInt(&idum);
            ir->implicit_solvent = (idum > 0);
        }
        else
        {
            ir->implicit_solvent = false;
        }
        if (file_version < tpxv_RemoveImplicitSolvation)
        {
            serializer->doReal(&rdum);
            serializer->doReal(&rdum);
            serializer->doReal(&rdum);
            serializer->doReal(&rdum);
            if (file_version >= 60)
            {
                serializer->doReal(&rdum);
                serializer->doInt(&idum);
            }
            serializer->doReal(&rdum);
        }
    }

    if (file_version >= 81)
    {
        serializer->doReal(&ir->fourier_spacing);
    }
    else
    {
        ir->fourier_spacing = 0.0;
    }
    serializer->doInt(&ir->nkx);
    serializer->doInt(&ir->nky);
    serializer->doInt(&ir->nkz);
    serializer->doInt(&ir->pme_order);
    serializer->doReal(&ir->ewald_rtol);

    if (file_version >= 93)
    {
        serializer->doReal(&ir->ewald_rtol_lj);
    }
    else
    {
        ir->ewald_rtol_lj = ir->ewald_rtol;
    }
    serializer->doInt(&ir->ewald_geometry);
    serializer->doReal(&ir->epsilon_surface);

    /* ignore bOptFFT */
    if (file_version < tpxv_RemoveObsoleteParameters1)
    {
        serializer->doBool(&bdum);
    }

    if (file_version >= 93)
    {
        serializer->doInt(&ir->ljpme_combination_rule);
    }
    serializer->doBool(&ir->bContinuation);
    serializer->doInt(&ir->etc);
    /* before version 18, ir->etc was a gmx_bool (ir->btc),
     * but the values 0 and 1 still mean no and
     * berendsen temperature coupling, respectively.
     */
    if (file_version >= 79)
    {
        serializer->doBool(&ir->bPrintNHChains);
    }
    if (file_version >= 71)
    {
        serializer->doInt(&ir->nsttcouple);
    }
    else
    {
        ir->nsttcouple = ir->nstcalcenergy;
    }
    serializer->doInt(&ir->epc);
    serializer->doInt(&ir->epct);
    if (file_version >= 71)
    {
        serializer->doInt(&ir->nstpcouple);
    }
    else
    {
        ir->nstpcouple = ir->nstcalcenergy;
    }
    serializer->doReal(&ir->tau_p);
    serializer->doRvec(&ir->ref_p[XX]);
    serializer->doRvec(&ir->ref_p[YY]);
    serializer->doRvec(&ir->ref_p[ZZ]);
    serializer->doRvec(&ir->compress[XX]);
    serializer->doRvec(&ir->compress[YY]);
    serializer->doRvec(&ir->compress[ZZ]);
    serializer->doInt(&ir->refcoord_scaling);
    serializer->doRvec(&ir->posres_com);
    serializer->doRvec(&ir->posres_comB);

    if (file_version < 79)
    {
        serializer->doInt(&ir->andersen_seed);
    }
    else
    {
        ir->andersen_seed = 0;
    }

    serializer->doReal(&ir->shake_tol);

    serializer->doInt(&ir->efep);
    do_fepvals(serializer, ir->fepvals, file_version);

    if (file_version >= 79)
    {
        serializer->doBool(&ir->bSimTemp);
        if (ir->bSimTemp)
        {
            ir->bSimTemp = TRUE;
        }
    }
    else
    {
        ir->bSimTemp = FALSE;
    }
    if (ir->bSimTemp)
    {
        do_simtempvals(serializer, ir->simtempvals, ir->fepvals->n_lambda, file_version);
    }

    if (file_version >= 79)
    {
        serializer->doBool(&ir->bExpanded);
    }
    if (ir->bExpanded)
    {
        do_expandedvals(serializer, ir->expandedvals, ir->fepvals, file_version);
    }

    serializer->doInt(&ir->eDisre);
    serializer->doInt(&ir->eDisreWeighting);
    serializer->doBool(&ir->bDisreMixed);
    serializer->doReal(&ir->dr_fc);
    serializer->doReal(&ir->dr_tau);
    serializer->doInt(&ir->nstdisreout);
    serializer->doReal(&ir->orires_fc);
    serializer->doReal(&ir->orires_tau);
    serializer->doInt(&ir->nstorireout);

    /* ignore dihre_fc */
    if (file_version < 79)
    {
        serializer->doReal(&rdum);
    }

    serializer->doReal(&ir->em_stepsize);
    serializer->doReal(&ir->em_tol);
    serializer->doBool(&ir->bShakeSOR);
    serializer->doInt(&ir->niter);
    serializer->doReal(&ir->fc_stepsize);
    serializer->doInt(&ir->eConstrAlg);
    serializer->doInt(&ir->nProjOrder);
    serializer->doReal(&ir->LincsWarnAngle);
    serializer->doInt(&ir->nLincsIter);
    serializer->doReal(&ir->bd_fric);
    if (file_version >= tpxv_Use64BitRandomSeed)
    {
        serializer->doInt64(&ir->ld_seed);
    }
    else
    {
        serializer->doInt(&idum);
        ir->ld_seed = idum;
    }

    for (i = 0; i < DIM; i++)
    {
        serializer->doRvec(&ir->deform[i]);
    }
    serializer->doReal(&ir->cos_accel);

    serializer->doInt(&ir->userint1);
    serializer->doInt(&ir->userint2);
    serializer->doInt(&ir->userint3);
    serializer->doInt(&ir->userint4);
    serializer->doReal(&ir->userreal1);
    serializer->doReal(&ir->userreal2);
    serializer->doReal(&ir->userreal3);
    serializer->doReal(&ir->userreal4);

    /* AdResS is removed, but we need to be able to read old files,
       and let mdrun refuse to run them */
    if (file_version >= 77 && file_version < tpxv_RemoveAdress)
    {
        serializer->doBool(&ir->bAdress);
        if (ir->bAdress)
        {
            int  idum, numThermoForceGroups, numEnergyGroups;
            real rdum;
            rvec rvecdum;
            serializer->doInt(&idum);
            serializer->doReal(&rdum);
            serializer->doReal(&rdum);
            serializer->doReal(&rdum);
            serializer->doInt(&idum);
            serializer->doInt(&idum);
            serializer->doRvec(&rvecdum);
            serializer->doInt(&numThermoForceGroups);
            serializer->doReal(&rdum);
            serializer->doInt(&numEnergyGroups);
            serializer->doInt(&idum);

            if (numThermoForceGroups > 0)
            {
                std::vector<int> idumn(numThermoForceGroups);
                serializer->doIntArray(idumn.data(), idumn.size());
            }
            if (numEnergyGroups > 0)
            {
                std::vector<int> idumn(numEnergyGroups);
                serializer->doIntArray(idumn.data(), idumn.size());
            }
        }
    }
    else
    {
        ir->bAdress = FALSE;
    }

    /* pull stuff */
    {
        int ePullOld = 0;

        if (file_version >= tpxv_PullCoordTypeGeom)
        {
            serializer->doBool(&ir->bPull);
        }
        else
        {
            serializer->doInt(&ePullOld);
            ir->bPull = (ePullOld > 0);
            /* We removed the first ePull=ePullNo for the enum */
            ePullOld -= 1;
        }
        if (ir->bPull)
        {
            if (serializer->reading())
            {
                ir->pull = std::make_unique<pull_params_t>();
            }
            do_pull(serializer, ir->pull.get(), file_version, ePullOld);
        }
    }

    if (file_version >= tpxv_AcceleratedWeightHistogram)
    {
        serializer->doBool(&ir->bDoAwh);

        if (ir->bDoAwh)
        {
            if (serializer->reading())
            {
                snew(ir->awhParams, 1);
            }
            do_awh(serializer, ir->awhParams, file_version);
        }
    }
    else
    {
        ir->bDoAwh = FALSE;
    }

    /* Enforced rotation */
    if (file_version >= 74)
    {
        serializer->doBool(&ir->bRot);
        if (ir->bRot)
        {
            if (serializer->reading())
            {
                snew(ir->rot, 1);
            }
            do_rot(serializer, ir->rot);
        }
    }
    else
    {
        ir->bRot = FALSE;
    }

    /* Interactive molecular dynamics */
    if (file_version >= tpxv_InteractiveMolecularDynamics)
    {
        serializer->doBool(&ir->bIMD);
        if (ir->bIMD)
        {
            if (serializer->reading())
            {
                snew(ir->imd, 1);
            }
            do_imd(serializer, ir->imd);
        }
    }
    else
    {
        /* We don't support IMD sessions for old .tpr files */
        ir->bIMD = FALSE;
    }

    /* grpopts stuff */
    serializer->doInt(&ir->opts.ngtc);
    if (file_version >= 69)
    {
        serializer->doInt(&ir->opts.nhchainlength);
    }
    else
    {
        ir->opts.nhchainlength = 1;
    }
    serializer->doInt(&ir->opts.ngacc);
    serializer->doInt(&ir->opts.ngfrz);
    serializer->doInt(&ir->opts.ngener);

    if (serializer->reading())
    {
        snew(ir->opts.nrdf, ir->opts.ngtc);
        snew(ir->opts.ref_t, ir->opts.ngtc);
        snew(ir->opts.annealing, ir->opts.ngtc);
        snew(ir->opts.anneal_npoints, ir->opts.ngtc);
        snew(ir->opts.anneal_time, ir->opts.ngtc);
        snew(ir->opts.anneal_temp, ir->opts.ngtc);
        snew(ir->opts.tau_t, ir->opts.ngtc);
        snew(ir->opts.nFreeze, ir->opts.ngfrz);
        snew(ir->opts.acc, ir->opts.ngacc);
        snew(ir->opts.egp_flags, ir->opts.ngener * ir->opts.ngener);
    }
    if (ir->opts.ngtc > 0)
    {
        serializer->doRealArray(ir->opts.nrdf, ir->opts.ngtc);
        serializer->doRealArray(ir->opts.ref_t, ir->opts.ngtc);
        serializer->doRealArray(ir->opts.tau_t, ir->opts.ngtc);
    }
    if (ir->opts.ngfrz > 0)
    {
        serializer->doIvecArray(ir->opts.nFreeze, ir->opts.ngfrz);
    }
    if (ir->opts.ngacc > 0)
    {
        serializer->doRvecArray(ir->opts.acc, ir->opts.ngacc);
    }
    serializer->doIntArray(ir->opts.egp_flags, ir->opts.ngener * ir->opts.ngener);

    /* First read the lists with annealing and npoints for each group */
    serializer->doIntArray(ir->opts.annealing, ir->opts.ngtc);
    serializer->doIntArray(ir->opts.anneal_npoints, ir->opts.ngtc);
    for (j = 0; j < (ir->opts.ngtc); j++)
    {
        k = ir->opts.anneal_npoints[j];
        if (serializer->reading())
        {
            snew(ir->opts.anneal_time[j], k);
            snew(ir->opts.anneal_temp[j], k);
        }
        serializer->doRealArray(ir->opts.anneal_time[j], k);
        serializer->doRealArray(ir->opts.anneal_temp[j], k);
    }
    /* Walls */
    {
        serializer->doInt(&ir->nwall);
        serializer->doInt(&ir->wall_type);
        serializer->doReal(&ir->wall_r_linpot);
        serializer->doInt(&ir->wall_atomtype[0]);
        serializer->doInt(&ir->wall_atomtype[1]);
        serializer->doReal(&ir->wall_density[0]);
        serializer->doReal(&ir->wall_density[1]);
        serializer->doReal(&ir->wall_ewald_zfac);
    }

    /* Cosine stuff for electric fields */
    if (file_version < tpxv_GenericParamsForElectricField)
    {
        do_legacy_efield(serializer, &paramsObj);
    }

    /* Swap ions */
    if (file_version >= tpxv_ComputationalElectrophysiology)
    {
        serializer->doInt(&ir->eSwapCoords);
        if (ir->eSwapCoords != eswapNO)
        {
            if (serializer->reading())
            {
                snew(ir->swap, 1);
            }
            do_swapcoords_tpx(serializer, ir->swap, file_version);
        }
    }

<<<<<<< HEAD
    /* [FLOW_FIELD] */
    if (file_version >= tpxv_FlowField)
    {
        if (serializer->reading())
        {
            snew(ir->flow_swap, 1);
        }

        serializer->doBool(&ir->flow_swap->do_swap);
        serializer->doInt(&ir->flow_swap->nstswap);
        serializer->doInt(&ir->flow_swap->ref_num_atoms);
        serializer->doReal(&ir->flow_swap->zone_size);
        serializer->doReal(&ir->flow_swap->zone_width);
        serializer->doInt(&ir->flow_swap->num_positions);

        if (serializer->reading())
        {
            snew(ir->flow_swap->zone_positions, ir->flow_swap->num_positions);
        }

        serializer->doRealArray(ir->flow_swap->zone_positions, ir->flow_swap->num_positions);
    }

    /* QMMM stuff */
=======
    /* QMMM reading - despite defunct we require reading for backwards
     * compability and correct serialization
     */
>>>>>>> f1f41d6a
    {
        serializer->doBool(&ir->bQMMM);
        int qmmmScheme;
        serializer->doInt(&qmmmScheme);
        real unusedScalefactor;
        serializer->doReal(&unusedScalefactor);

        // this is still used in Mimic
        serializer->doInt(&ir->opts.ngQM);
        if (ir->opts.ngQM > 0 && ir->bQMMM)
        {
            /* We leave in dummy i/o for removed parameters to avoid
             * changing the tpr format.
             */
            std::vector<int> dummyIntVec(4 * ir->opts.ngQM, 0);
            serializer->doIntArray(dummyIntVec.data(), dummyIntVec.size());
            dummyIntVec.clear();

            // std::vector<bool> has no data()
            std::vector<char> dummyBoolVec(ir->opts.ngQM * sizeof(bool) / sizeof(char));
            serializer->doBoolArray(reinterpret_cast<bool*>(dummyBoolVec.data()), dummyBoolVec.size());
            dummyBoolVec.clear();

            dummyIntVec.resize(2 * ir->opts.ngQM, 0);
            serializer->doIntArray(dummyIntVec.data(), dummyIntVec.size());
            dummyIntVec.clear();

            std::vector<real> dummyRealVec(2 * ir->opts.ngQM, 0);
            serializer->doRealArray(dummyRealVec.data(), dummyRealVec.size());
            dummyRealVec.clear();

            dummyIntVec.resize(3 * ir->opts.ngQM, 0);
            serializer->doIntArray(dummyIntVec.data(), dummyIntVec.size());
            dummyIntVec.clear();
        }
        /* end of QMMM stuff */
    }

    if (file_version >= tpxv_GenericParamsForElectricField)
    {
        if (serializer->reading())
        {
            paramsObj.mergeObject(gmx::deserializeKeyValueTree(serializer));
        }
        else
        {
            GMX_RELEASE_ASSERT(ir->params != nullptr,
                               "Parameters should be present when writing inputrec");
            gmx::serializeKeyValueTree(*ir->params, serializer);
        }
    }
    if (serializer->reading())
    {
        ir->params = new gmx::KeyValueTreeObject(paramsBuilder.build());
        // Initialize internal parameters to an empty kvt for all tpr versions
        ir->internalParameters = std::make_unique<gmx::KeyValueTreeObject>();
    }

    if (file_version >= tpxv_GenericInternalParameters)
    {
        if (serializer->reading())
        {
            ir->internalParameters =
                    std::make_unique<gmx::KeyValueTreeObject>(gmx::deserializeKeyValueTree(serializer));
        }
        else
        {
            GMX_RELEASE_ASSERT(ir->internalParameters != nullptr,
                               "Parameters should be present when writing inputrec");
            gmx::serializeKeyValueTree(*ir->internalParameters, serializer);
        }
    }
}


static void do_harm(gmx::ISerializer* serializer, t_iparams* iparams)
{
    serializer->doReal(&iparams->harmonic.rA);
    serializer->doReal(&iparams->harmonic.krA);
    serializer->doReal(&iparams->harmonic.rB);
    serializer->doReal(&iparams->harmonic.krB);
}

static void do_iparams(gmx::ISerializer* serializer, t_functype ftype, t_iparams* iparams, int file_version)
{
    int  idum;
    real rdum;

    switch (ftype)
    {
        case F_ANGLES:
        case F_G96ANGLES:
        case F_BONDS:
        case F_G96BONDS:
        case F_HARMONIC:
        case F_IDIHS:
            do_harm(serializer, iparams);
            if ((ftype == F_ANGRES || ftype == F_ANGRESZ) && serializer->reading())
            {
                /* Correct incorrect storage of parameters */
                iparams->pdihs.phiB = iparams->pdihs.phiA;
                iparams->pdihs.cpB  = iparams->pdihs.cpA;
            }
            break;
        case F_RESTRANGLES:
            serializer->doReal(&iparams->harmonic.rA);
            serializer->doReal(&iparams->harmonic.krA);
            break;
        case F_LINEAR_ANGLES:
            serializer->doReal(&iparams->linangle.klinA);
            serializer->doReal(&iparams->linangle.aA);
            serializer->doReal(&iparams->linangle.klinB);
            serializer->doReal(&iparams->linangle.aB);
            break;
        case F_FENEBONDS:
            serializer->doReal(&iparams->fene.bm);
            serializer->doReal(&iparams->fene.kb);
            break;

        case F_RESTRBONDS:
            serializer->doReal(&iparams->restraint.lowA);
            serializer->doReal(&iparams->restraint.up1A);
            serializer->doReal(&iparams->restraint.up2A);
            serializer->doReal(&iparams->restraint.kA);
            serializer->doReal(&iparams->restraint.lowB);
            serializer->doReal(&iparams->restraint.up1B);
            serializer->doReal(&iparams->restraint.up2B);
            serializer->doReal(&iparams->restraint.kB);
            break;
        case F_TABBONDS:
        case F_TABBONDSNC:
        case F_TABANGLES:
        case F_TABDIHS:
            serializer->doReal(&iparams->tab.kA);
            serializer->doInt(&iparams->tab.table);
            serializer->doReal(&iparams->tab.kB);
            break;
        case F_CROSS_BOND_BONDS:
            serializer->doReal(&iparams->cross_bb.r1e);
            serializer->doReal(&iparams->cross_bb.r2e);
            serializer->doReal(&iparams->cross_bb.krr);
            break;
        case F_CROSS_BOND_ANGLES:
            serializer->doReal(&iparams->cross_ba.r1e);
            serializer->doReal(&iparams->cross_ba.r2e);
            serializer->doReal(&iparams->cross_ba.r3e);
            serializer->doReal(&iparams->cross_ba.krt);
            break;
        case F_UREY_BRADLEY:
            serializer->doReal(&iparams->u_b.thetaA);
            serializer->doReal(&iparams->u_b.kthetaA);
            serializer->doReal(&iparams->u_b.r13A);
            serializer->doReal(&iparams->u_b.kUBA);
            if (file_version >= 79)
            {
                serializer->doReal(&iparams->u_b.thetaB);
                serializer->doReal(&iparams->u_b.kthetaB);
                serializer->doReal(&iparams->u_b.r13B);
                serializer->doReal(&iparams->u_b.kUBB);
            }
            else
            {
                iparams->u_b.thetaB  = iparams->u_b.thetaA;
                iparams->u_b.kthetaB = iparams->u_b.kthetaA;
                iparams->u_b.r13B    = iparams->u_b.r13A;
                iparams->u_b.kUBB    = iparams->u_b.kUBA;
            }
            break;
        case F_QUARTIC_ANGLES:
            serializer->doReal(&iparams->qangle.theta);
            serializer->doRealArray(iparams->qangle.c, 5);
            break;
        case F_BHAM:
            serializer->doReal(&iparams->bham.a);
            serializer->doReal(&iparams->bham.b);
            serializer->doReal(&iparams->bham.c);
            break;
        case F_MORSE:
            serializer->doReal(&iparams->morse.b0A);
            serializer->doReal(&iparams->morse.cbA);
            serializer->doReal(&iparams->morse.betaA);
            if (file_version >= 79)
            {
                serializer->doReal(&iparams->morse.b0B);
                serializer->doReal(&iparams->morse.cbB);
                serializer->doReal(&iparams->morse.betaB);
            }
            else
            {
                iparams->morse.b0B   = iparams->morse.b0A;
                iparams->morse.cbB   = iparams->morse.cbA;
                iparams->morse.betaB = iparams->morse.betaA;
            }
            break;
        case F_CUBICBONDS:
            serializer->doReal(&iparams->cubic.b0);
            serializer->doReal(&iparams->cubic.kb);
            serializer->doReal(&iparams->cubic.kcub);
            break;
        case F_CONNBONDS: break;
        case F_POLARIZATION: serializer->doReal(&iparams->polarize.alpha); break;
        case F_ANHARM_POL:
            serializer->doReal(&iparams->anharm_polarize.alpha);
            serializer->doReal(&iparams->anharm_polarize.drcut);
            serializer->doReal(&iparams->anharm_polarize.khyp);
            break;
        case F_WATER_POL:
            serializer->doReal(&iparams->wpol.al_x);
            serializer->doReal(&iparams->wpol.al_y);
            serializer->doReal(&iparams->wpol.al_z);
            serializer->doReal(&iparams->wpol.rOH);
            serializer->doReal(&iparams->wpol.rHH);
            serializer->doReal(&iparams->wpol.rOD);
            break;
        case F_THOLE_POL:
            serializer->doReal(&iparams->thole.a);
            serializer->doReal(&iparams->thole.alpha1);
            serializer->doReal(&iparams->thole.alpha2);
            serializer->doReal(&iparams->thole.rfac);
            break;
        case F_LJ:
            serializer->doReal(&iparams->lj.c6);
            serializer->doReal(&iparams->lj.c12);
            break;
        case F_LJ14:
            serializer->doReal(&iparams->lj14.c6A);
            serializer->doReal(&iparams->lj14.c12A);
            serializer->doReal(&iparams->lj14.c6B);
            serializer->doReal(&iparams->lj14.c12B);
            break;
        case F_LJC14_Q:
            serializer->doReal(&iparams->ljc14.fqq);
            serializer->doReal(&iparams->ljc14.qi);
            serializer->doReal(&iparams->ljc14.qj);
            serializer->doReal(&iparams->ljc14.c6);
            serializer->doReal(&iparams->ljc14.c12);
            break;
        case F_LJC_PAIRS_NB:
            serializer->doReal(&iparams->ljcnb.qi);
            serializer->doReal(&iparams->ljcnb.qj);
            serializer->doReal(&iparams->ljcnb.c6);
            serializer->doReal(&iparams->ljcnb.c12);
            break;
        case F_PDIHS:
        case F_PIDIHS:
        case F_ANGRES:
        case F_ANGRESZ:
            serializer->doReal(&iparams->pdihs.phiA);
            serializer->doReal(&iparams->pdihs.cpA);
            serializer->doReal(&iparams->pdihs.phiB);
            serializer->doReal(&iparams->pdihs.cpB);
            serializer->doInt(&iparams->pdihs.mult);
            break;
        case F_RESTRDIHS:
            serializer->doReal(&iparams->pdihs.phiA);
            serializer->doReal(&iparams->pdihs.cpA);
            break;
        case F_DISRES:
            serializer->doInt(&iparams->disres.label);
            serializer->doInt(&iparams->disres.type);
            serializer->doReal(&iparams->disres.low);
            serializer->doReal(&iparams->disres.up1);
            serializer->doReal(&iparams->disres.up2);
            serializer->doReal(&iparams->disres.kfac);
            break;
        case F_ORIRES:
            serializer->doInt(&iparams->orires.ex);
            serializer->doInt(&iparams->orires.label);
            serializer->doInt(&iparams->orires.power);
            serializer->doReal(&iparams->orires.c);
            serializer->doReal(&iparams->orires.obs);
            serializer->doReal(&iparams->orires.kfac);
            break;
        case F_DIHRES:
            if (file_version < 82)
            {
                serializer->doInt(&idum);
                serializer->doInt(&idum);
            }
            serializer->doReal(&iparams->dihres.phiA);
            serializer->doReal(&iparams->dihres.dphiA);
            serializer->doReal(&iparams->dihres.kfacA);
            if (file_version >= 82)
            {
                serializer->doReal(&iparams->dihres.phiB);
                serializer->doReal(&iparams->dihres.dphiB);
                serializer->doReal(&iparams->dihres.kfacB);
            }
            else
            {
                iparams->dihres.phiB  = iparams->dihres.phiA;
                iparams->dihres.dphiB = iparams->dihres.dphiA;
                iparams->dihres.kfacB = iparams->dihres.kfacA;
            }
            break;
        case F_POSRES:
            serializer->doRvec(&iparams->posres.pos0A);
            serializer->doRvec(&iparams->posres.fcA);
            serializer->doRvec(&iparams->posres.pos0B);
            serializer->doRvec(&iparams->posres.fcB);
            break;
        case F_FBPOSRES:
            serializer->doInt(&iparams->fbposres.geom);
            serializer->doRvec(&iparams->fbposres.pos0);
            serializer->doReal(&iparams->fbposres.r);
            serializer->doReal(&iparams->fbposres.k);
            break;
        case F_CBTDIHS: serializer->doRealArray(iparams->cbtdihs.cbtcA, NR_CBTDIHS); break;
        case F_RBDIHS:
            // Fall-through intended
        case F_FOURDIHS:
            /* Fourier dihedrals are internally represented
             * as Ryckaert-Bellemans since those are faster to compute.
             */
            serializer->doRealArray(iparams->rbdihs.rbcA, NR_RBDIHS);
            serializer->doRealArray(iparams->rbdihs.rbcB, NR_RBDIHS);
            break;
        case F_CONSTR:
        case F_CONSTRNC:
            serializer->doReal(&iparams->constr.dA);
            serializer->doReal(&iparams->constr.dB);
            break;
        case F_SETTLE:
            serializer->doReal(&iparams->settle.doh);
            serializer->doReal(&iparams->settle.dhh);
            break;
        case F_VSITE1: break; // VSite1 has 0 parameters
        case F_VSITE2:
        case F_VSITE2FD: serializer->doReal(&iparams->vsite.a); break;
        case F_VSITE3:
        case F_VSITE3FD:
        case F_VSITE3FAD:
            serializer->doReal(&iparams->vsite.a);
            serializer->doReal(&iparams->vsite.b);
            break;
        case F_VSITE3OUT:
        case F_VSITE4FD:
        case F_VSITE4FDN:
            serializer->doReal(&iparams->vsite.a);
            serializer->doReal(&iparams->vsite.b);
            serializer->doReal(&iparams->vsite.c);
            break;
        case F_VSITEN:
            serializer->doInt(&iparams->vsiten.n);
            serializer->doReal(&iparams->vsiten.a);
            break;
        case F_GB12_NOLONGERUSED:
        case F_GB13_NOLONGERUSED:
        case F_GB14_NOLONGERUSED:
            // Implicit solvent parameters can still be read, but never used
            if (serializer->reading())
            {
                if (file_version < 68)
                {
                    serializer->doReal(&rdum);
                    serializer->doReal(&rdum);
                    serializer->doReal(&rdum);
                    serializer->doReal(&rdum);
                }
                if (file_version < tpxv_RemoveImplicitSolvation)
                {
                    serializer->doReal(&rdum);
                    serializer->doReal(&rdum);
                    serializer->doReal(&rdum);
                    serializer->doReal(&rdum);
                    serializer->doReal(&rdum);
                }
            }
            break;
        case F_CMAP:
            serializer->doInt(&iparams->cmap.cmapA);
            serializer->doInt(&iparams->cmap.cmapB);
            break;
        default:
            gmx_fatal(FARGS, "unknown function type %d (%s) in %s line %d", ftype,
                      interaction_function[ftype].name, __FILE__, __LINE__);
    }
}

static void do_ilist(gmx::ISerializer* serializer, InteractionList* ilist)
{
    int nr = ilist->size();
    serializer->doInt(&nr);
    if (serializer->reading())
    {
        ilist->iatoms.resize(nr);
    }
    serializer->doIntArray(ilist->iatoms.data(), ilist->size());
}

static void do_ffparams(gmx::ISerializer* serializer, gmx_ffparams_t* ffparams, int file_version)
{
    serializer->doInt(&ffparams->atnr);
    int numTypes = ffparams->numTypes();
    serializer->doInt(&numTypes);
    if (serializer->reading())
    {
        ffparams->functype.resize(numTypes);
        ffparams->iparams.resize(numTypes);
    }
    /* Read/write all the function types */
    serializer->doIntArray(ffparams->functype.data(), ffparams->functype.size());

    if (file_version >= 66)
    {
        serializer->doDouble(&ffparams->reppow);
    }
    else
    {
        ffparams->reppow = 12.0;
    }

    serializer->doReal(&ffparams->fudgeQQ);

    /* Check whether all these function types are supported by the code.
     * In practice the code is backwards compatible, which means that the
     * numbering may have to be altered from old numbering to new numbering
     */
    for (int i = 0; i < ffparams->numTypes(); i++)
    {
        if (serializer->reading())
        {
            /* Loop over file versions */
            for (int k = 0; k < NFTUPD; k++)
            {
                /* Compare the read file_version to the update table */
                if ((file_version < ftupd[k].fvnr) && (ffparams->functype[i] >= ftupd[k].ftype))
                {
                    ffparams->functype[i] += 1;
                }
            }
        }

        do_iparams(serializer, ffparams->functype[i], &ffparams->iparams[i], file_version);
    }
}

static void add_settle_atoms(InteractionList* ilist)
{
    int i;

    /* Settle used to only store the first atom: add the other two */
    ilist->iatoms.resize(2 * ilist->size());
    for (i = ilist->size() / 4 - 1; i >= 0; i--)
    {
        ilist->iatoms[4 * i + 0] = ilist->iatoms[2 * i + 0];
        ilist->iatoms[4 * i + 1] = ilist->iatoms[2 * i + 1];
        ilist->iatoms[4 * i + 2] = ilist->iatoms[2 * i + 1] + 1;
        ilist->iatoms[4 * i + 3] = ilist->iatoms[2 * i + 1] + 2;
    }
}

static void do_ilists(gmx::ISerializer* serializer, InteractionLists* ilists, int file_version)
{
    GMX_RELEASE_ASSERT(ilists, "Need a valid ilists object");
    GMX_RELEASE_ASSERT(ilists->size() == F_NRE,
                       "The code needs to be in sync with InteractionLists");

    for (int j = 0; j < F_NRE; j++)
    {
        InteractionList& ilist  = (*ilists)[j];
        gmx_bool         bClear = FALSE;
        if (serializer->reading())
        {
            for (int k = 0; k < NFTUPD; k++)
            {
                if ((file_version < ftupd[k].fvnr) && (j == ftupd[k].ftype))
                {
                    bClear = TRUE;
                }
            }
        }
        if (bClear)
        {
            ilist.iatoms.clear();
        }
        else
        {
            do_ilist(serializer, &ilist);
            if (file_version < 78 && j == F_SETTLE && !ilist.empty())
            {
                add_settle_atoms(&ilist);
            }
        }
    }
}

static void do_block(gmx::ISerializer* serializer, t_block* block)
{
    serializer->doInt(&block->nr);
    if (serializer->reading())
    {
        if ((block->nalloc_index > 0) && (nullptr != block->index))
        {
            sfree(block->index);
        }
        block->nalloc_index = block->nr + 1;
        snew(block->index, block->nalloc_index);
    }
    serializer->doIntArray(block->index, block->nr + 1);
}

static void doListOfLists(gmx::ISerializer* serializer, gmx::ListOfLists<int>* listOfLists)
{
    int numLists = listOfLists->ssize();
    serializer->doInt(&numLists);
    int numElements = listOfLists->elementsView().ssize();
    serializer->doInt(&numElements);
    if (serializer->reading())
    {
        std::vector<int> listRanges(numLists + 1);
        serializer->doIntArray(listRanges.data(), numLists + 1);
        std::vector<int> elements(numElements);
        serializer->doIntArray(elements.data(), numElements);
        *listOfLists = gmx::ListOfLists<int>(std::move(listRanges), std::move(elements));
    }
    else
    {
        serializer->doIntArray(const_cast<int*>(listOfLists->listRangesView().data()), numLists + 1);
        serializer->doIntArray(const_cast<int*>(listOfLists->elementsView().data()), numElements);
    }
}

/* This is a primitive routine to make it possible to translate atomic numbers
 * to element names when reading TPR files, without making the Gromacs library
 * directory a dependency on mdrun (which is the case if we need elements.dat).
 */
static const char* atomicnumber_to_element(int atomicnumber)
{
    const char* p;

    /* This does not have to be complete, so we only include elements likely
     * to occur in PDB files.
     */
    switch (atomicnumber)
    {
        case 1: p = "H"; break;
        case 5: p = "B"; break;
        case 6: p = "C"; break;
        case 7: p = "N"; break;
        case 8: p = "O"; break;
        case 9: p = "F"; break;
        case 11: p = "Na"; break;
        case 12: p = "Mg"; break;
        case 15: p = "P"; break;
        case 16: p = "S"; break;
        case 17: p = "Cl"; break;
        case 18: p = "Ar"; break;
        case 19: p = "K"; break;
        case 20: p = "Ca"; break;
        case 25: p = "Mn"; break;
        case 26: p = "Fe"; break;
        case 28: p = "Ni"; break;
        case 29: p = "Cu"; break;
        case 30: p = "Zn"; break;
        case 35: p = "Br"; break;
        case 47: p = "Ag"; break;
        default: p = ""; break;
    }
    return p;
}


static void do_atom(gmx::ISerializer* serializer, t_atom* atom)
{
    serializer->doReal(&atom->m);
    serializer->doReal(&atom->q);
    serializer->doReal(&atom->mB);
    serializer->doReal(&atom->qB);
    serializer->doUShort(&atom->type);
    serializer->doUShort(&atom->typeB);
    serializer->doInt(&atom->ptype);
    serializer->doInt(&atom->resind);
    serializer->doInt(&atom->atomnumber);
    if (serializer->reading())
    {
        /* Set element string from atomic number if present.
         * This routine returns an empty string if the name is not found.
         */
        std::strncpy(atom->elem, atomicnumber_to_element(atom->atomnumber), 4);
        /* avoid warnings about potentially unterminated string */
        atom->elem[3] = '\0';
    }
}

static void do_grps(gmx::ISerializer* serializer, gmx::ArrayRef<AtomGroupIndices> grps)
{
    for (auto& group : grps)
    {
        int size = group.size();
        serializer->doInt(&size);
        if (serializer->reading())
        {
            group.resize(size);
        }
        serializer->doIntArray(group.data(), size);
    }
}

static void do_symstr(gmx::ISerializer* serializer, char*** nm, t_symtab* symtab)
{
    int ls;

    if (serializer->reading())
    {
        serializer->doInt(&ls);
        *nm = get_symtab_handle(symtab, ls);
    }
    else
    {
        ls = lookup_symtab(symtab, *nm);
        serializer->doInt(&ls);
    }
}

static void do_strstr(gmx::ISerializer* serializer, int nstr, char*** nm, t_symtab* symtab)
{
    int j;

    for (j = 0; (j < nstr); j++)
    {
        do_symstr(serializer, &(nm[j]), symtab);
    }
}

static void do_resinfo(gmx::ISerializer* serializer, int n, t_resinfo* ri, t_symtab* symtab, int file_version)
{
    int j;

    for (j = 0; (j < n); j++)
    {
        do_symstr(serializer, &(ri[j].name), symtab);
        if (file_version >= 63)
        {
            serializer->doInt(&ri[j].nr);
            serializer->doUChar(&ri[j].ic);
        }
        else
        {
            ri[j].nr = j + 1;
            ri[j].ic = ' ';
        }
    }
}

static void do_atoms(gmx::ISerializer* serializer, t_atoms* atoms, t_symtab* symtab, int file_version)
{
    int i;

    serializer->doInt(&atoms->nr);
    serializer->doInt(&atoms->nres);
    if (serializer->reading())
    {
        /* Since we have always written all t_atom properties in the tpr file
         * (at least for all backward compatible versions), we don't store
         * but simple set the booleans here.
         */
        atoms->haveMass    = TRUE;
        atoms->haveCharge  = TRUE;
        atoms->haveType    = TRUE;
        atoms->haveBState  = TRUE;
        atoms->havePdbInfo = FALSE;

        snew(atoms->atom, atoms->nr);
        snew(atoms->atomname, atoms->nr);
        snew(atoms->atomtype, atoms->nr);
        snew(atoms->atomtypeB, atoms->nr);
        snew(atoms->resinfo, atoms->nres);
        atoms->pdbinfo = nullptr;
    }
    else
    {
        GMX_RELEASE_ASSERT(atoms->haveMass && atoms->haveCharge && atoms->haveType && atoms->haveBState,
                           "Mass, charge, atomtype and B-state parameters should be present in "
                           "t_atoms when writing a tpr file");
    }
    for (i = 0; (i < atoms->nr); i++)
    {
        do_atom(serializer, &atoms->atom[i]);
    }
    do_strstr(serializer, atoms->nr, atoms->atomname, symtab);
    do_strstr(serializer, atoms->nr, atoms->atomtype, symtab);
    do_strstr(serializer, atoms->nr, atoms->atomtypeB, symtab);

    do_resinfo(serializer, atoms->nres, atoms->resinfo, symtab, file_version);
}

static void do_groups(gmx::ISerializer* serializer, SimulationGroups* groups, t_symtab* symtab)
{
    do_grps(serializer, groups->groups);
    int numberOfGroupNames = groups->groupNames.size();
    serializer->doInt(&numberOfGroupNames);
    if (serializer->reading())
    {
        groups->groupNames.resize(numberOfGroupNames);
    }
    do_strstr(serializer, numberOfGroupNames, groups->groupNames.data(), symtab);
    for (auto group : gmx::keysOf(groups->groupNumbers))
    {
        int numberOfGroupNumbers = groups->numberOfGroupNumbers(group);
        serializer->doInt(&numberOfGroupNumbers);
        if (numberOfGroupNumbers != 0)
        {
            if (serializer->reading())
            {
                groups->groupNumbers[group].resize(numberOfGroupNumbers);
            }
            serializer->doUCharArray(groups->groupNumbers[group].data(), numberOfGroupNumbers);
        }
    }
}

static void do_atomtypes(gmx::ISerializer* serializer, t_atomtypes* atomtypes, int file_version)
{
    int j;

    serializer->doInt(&atomtypes->nr);
    j = atomtypes->nr;
    if (serializer->reading())
    {
        snew(atomtypes->atomnumber, j);
    }
    if (serializer->reading() && file_version < tpxv_RemoveImplicitSolvation)
    {
        std::vector<real> dummy(atomtypes->nr, 0);
        serializer->doRealArray(dummy.data(), dummy.size());
        serializer->doRealArray(dummy.data(), dummy.size());
        serializer->doRealArray(dummy.data(), dummy.size());
    }
    serializer->doIntArray(atomtypes->atomnumber, j);

    if (serializer->reading() && file_version >= 60 && file_version < tpxv_RemoveImplicitSolvation)
    {
        std::vector<real> dummy(atomtypes->nr, 0);
        serializer->doRealArray(dummy.data(), dummy.size());
        serializer->doRealArray(dummy.data(), dummy.size());
    }
}

static void do_symtab(gmx::ISerializer* serializer, t_symtab* symtab)
{
    int       i, nr;
    t_symbuf* symbuf;

    serializer->doInt(&symtab->nr);
    nr = symtab->nr;
    if (serializer->reading())
    {
        snew(symtab->symbuf, 1);
        symbuf          = symtab->symbuf;
        symbuf->bufsize = nr;
        snew(symbuf->buf, nr);
        for (i = 0; (i < nr); i++)
        {
            std::string buf;
            serializer->doString(&buf);
            symbuf->buf[i] = gmx_strdup(buf.c_str());
        }
    }
    else
    {
        symbuf = symtab->symbuf;
        while (symbuf != nullptr)
        {
            for (i = 0; (i < symbuf->bufsize) && (i < nr); i++)
            {
                std::string buf = symbuf->buf[i];
                serializer->doString(&buf);
            }
            nr -= i;
            symbuf = symbuf->next;
        }
        if (nr != 0)
        {
            gmx_fatal(FARGS, "nr of symtab strings left: %d", nr);
        }
    }
}

static void do_cmap(gmx::ISerializer* serializer, gmx_cmap_t* cmap_grid)
{

    int ngrid = cmap_grid->cmapdata.size();
    serializer->doInt(&ngrid);
    serializer->doInt(&cmap_grid->grid_spacing);

    int gs    = cmap_grid->grid_spacing;
    int nelem = gs * gs;

    if (serializer->reading())
    {
        cmap_grid->cmapdata.resize(ngrid);

        for (int i = 0; i < ngrid; i++)
        {
            cmap_grid->cmapdata[i].cmap.resize(4 * nelem);
        }
    }

    for (int i = 0; i < ngrid; i++)
    {
        for (int j = 0; j < nelem; j++)
        {
            serializer->doReal(&cmap_grid->cmapdata[i].cmap[j * 4]);
            serializer->doReal(&cmap_grid->cmapdata[i].cmap[j * 4 + 1]);
            serializer->doReal(&cmap_grid->cmapdata[i].cmap[j * 4 + 2]);
            serializer->doReal(&cmap_grid->cmapdata[i].cmap[j * 4 + 3]);
        }
    }
}


static void do_moltype(gmx::ISerializer* serializer, gmx_moltype_t* molt, t_symtab* symtab, int file_version)
{
    do_symstr(serializer, &(molt->name), symtab);

    do_atoms(serializer, &molt->atoms, symtab, file_version);

    do_ilists(serializer, &molt->ilist, file_version);

    /* TODO: Remove the obsolete charge group index from the file */
    t_block cgs;
    cgs.nr           = molt->atoms.nr;
    cgs.nalloc_index = cgs.nr + 1;
    snew(cgs.index, cgs.nalloc_index);
    for (int i = 0; i < cgs.nr + 1; i++)
    {
        cgs.index[i] = i;
    }
    do_block(serializer, &cgs);
    sfree(cgs.index);

    /* This used to be in the atoms struct */
    doListOfLists(serializer, &molt->excls);
}

static void do_molblock(gmx::ISerializer* serializer, gmx_molblock_t* molb, int numAtomsPerMolecule)
{
    serializer->doInt(&molb->type);
    serializer->doInt(&molb->nmol);
    /* To maintain forward topology reading compatibility, we store #atoms.
     * TODO: Change this to conditional reading of a dummy int when we
     *       increase tpx_generation.
     */
    serializer->doInt(&numAtomsPerMolecule);
    /* Position restraint coordinates */
    int numPosres_xA = molb->posres_xA.size();
    serializer->doInt(&numPosres_xA);
    if (numPosres_xA > 0)
    {
        if (serializer->reading())
        {
            molb->posres_xA.resize(numPosres_xA);
        }
        serializer->doRvecArray(as_rvec_array(molb->posres_xA.data()), numPosres_xA);
    }
    int numPosres_xB = molb->posres_xB.size();
    serializer->doInt(&numPosres_xB);
    if (numPosres_xB > 0)
    {
        if (serializer->reading())
        {
            molb->posres_xB.resize(numPosres_xB);
        }
        serializer->doRvecArray(as_rvec_array(molb->posres_xB.data()), numPosres_xB);
    }
}

static void set_disres_npair(gmx_mtop_t* mtop)
{
    gmx_mtop_ilistloop_t iloop;
    int                  nmol;

    gmx::ArrayRef<t_iparams> ip = mtop->ffparams.iparams;

    iloop = gmx_mtop_ilistloop_init(mtop);
    while (const InteractionLists* ilist = gmx_mtop_ilistloop_next(iloop, &nmol))
    {
        const InteractionList& il = (*ilist)[F_DISRES];

        if (!il.empty())
        {
            gmx::ArrayRef<const int> a     = il.iatoms;
            int                      npair = 0;
            for (int i = 0; i < il.size(); i += 3)
            {
                npair++;
                if (i + 3 == il.size() || ip[a[i]].disres.label != ip[a[i + 3]].disres.label)
                {
                    ip[a[i]].disres.npair = npair;
                    npair                 = 0;
                }
            }
        }
    }
}

static void do_mtop(gmx::ISerializer* serializer, gmx_mtop_t* mtop, int file_version)
{
    do_symtab(serializer, &(mtop->symtab));

    do_symstr(serializer, &(mtop->name), &(mtop->symtab));

    do_ffparams(serializer, &mtop->ffparams, file_version);

    int nmoltype = mtop->moltype.size();
    serializer->doInt(&nmoltype);
    if (serializer->reading())
    {
        mtop->moltype.resize(nmoltype);
    }
    for (gmx_moltype_t& moltype : mtop->moltype)
    {
        do_moltype(serializer, &moltype, &mtop->symtab, file_version);
    }

    int nmolblock = mtop->molblock.size();
    serializer->doInt(&nmolblock);
    if (serializer->reading())
    {
        mtop->molblock.resize(nmolblock);
    }
    for (gmx_molblock_t& molblock : mtop->molblock)
    {
        int numAtomsPerMolecule = (serializer->reading() ? 0 : mtop->moltype[molblock.type].atoms.nr);
        do_molblock(serializer, &molblock, numAtomsPerMolecule);
    }
    serializer->doInt(&mtop->natoms);

    if (file_version >= tpxv_IntermolecularBondeds)
    {
        serializer->doBool(&mtop->bIntermolecularInteractions);
        if (mtop->bIntermolecularInteractions)
        {
            if (serializer->reading())
            {
                mtop->intermolecular_ilist = std::make_unique<InteractionLists>();
            }
            do_ilists(serializer, mtop->intermolecular_ilist.get(), file_version);
        }
    }
    else
    {
        mtop->bIntermolecularInteractions = FALSE;
    }

    do_atomtypes(serializer, &(mtop->atomtypes), file_version);

    if (file_version >= 65)
    {
        do_cmap(serializer, &mtop->ffparams.cmap_grid);
    }
    else
    {
        mtop->ffparams.cmap_grid.grid_spacing = 0;
        mtop->ffparams.cmap_grid.cmapdata.clear();
    }

    do_groups(serializer, &mtop->groups, &(mtop->symtab));

    mtop->haveMoleculeIndices = true;

    if (file_version >= tpxv_StoreNonBondedInteractionExclusionGroup)
    {
        std::int64_t intermolecularExclusionGroupSize = gmx::ssize(mtop->intermolecularExclusionGroup);
        serializer->doInt64(&intermolecularExclusionGroupSize);
        GMX_RELEASE_ASSERT(intermolecularExclusionGroupSize >= 0,
                           "Number of atoms with excluded intermolecular non-bonded interactions "
                           "is negative.");
        mtop->intermolecularExclusionGroup.resize(intermolecularExclusionGroupSize); // no effect when writing
        serializer->doIntArray(mtop->intermolecularExclusionGroup.data(),
                               mtop->intermolecularExclusionGroup.size());
    }

    if (serializer->reading())
    {
        close_symtab(&(mtop->symtab));
    }
}

/*! \brief
 * Read the first part of the TPR file to find general system information.
 *
 * If \p TopOnlyOK is true then we can read even future versions
 * of tpx files, provided the \p fileGeneration hasn't changed.
 * If it is false, we need the \p ir too, and bail out
 * if the file is newer than the program.
 *
 * The version and generation of the topology (see top of this file)
 * are returned in the two last arguments, if those arguments are non-nullptr.
 *
 * If possible, we will read the \p ir even when \p TopOnlyOK is true.
 *
 * \param[in,out] serializer The serializer used to handle header processing.
 * \param[in,out] tpx File header datastructure.
 * \param[in]     filename The name of the file being read/written
 * \param[in,out] fio File handle.
 * \param[in] TopOnlyOK If not reading \p ir is fine or not.
 */
static void do_tpxheader(gmx::FileIOXdrSerializer* serializer,
                         TpxFileHeader*            tpx,
                         const char*               filename,
                         t_fileio*                 fio,
                         bool                      TopOnlyOK)
{
    int  precision;
    int  idum = 0;
    real rdum = 0;

    /* XDR binary topology file */
    precision = sizeof(real);
    std::string buf;
    std::string fileTag;
    if (serializer->reading())
    {
        serializer->doString(&buf);
        if (std::strncmp(buf.c_str(), "VERSION", 7) != 0)
        {
            gmx_fatal(
                    FARGS,
                    "Can not read file %s,\n"
                    "             this file is from a GROMACS version which is older than 2.0\n"
                    "             Make a new one with grompp or use a gro or pdb file, if possible",
                    filename);
        }
        // We need to know the precision used to write the TPR file, to match it
        // to the precision of the currently running binary. If the precisions match
        // there is no problem, but mismatching precision needs to be accounted for
        // by reading into temporary variables of the correct precision instead
        // of the desired target datastructures.
        serializer->doInt(&precision);
        tpx->isDouble = (precision == sizeof(double));
        if ((precision != sizeof(float)) && !tpx->isDouble)
        {
            gmx_fatal(FARGS,
                      "Unknown precision in file %s: real is %d bytes "
                      "instead of %zu or %zu",
                      filename, precision, sizeof(float), sizeof(double));
        }
        gmx_fio_setprecision(fio, tpx->isDouble);
        fprintf(stderr, "Reading file %s, %s (%s precision)\n", filename, buf.c_str(),
                tpx->isDouble ? "double" : "single");
    }
    else
    {
        buf = gmx::formatString("VERSION %s", gmx_version());
        serializer->doString(&buf);
        gmx_fio_setprecision(fio, tpx->isDouble);
        serializer->doInt(&precision);
        fileTag = gmx::formatString("%s", tpx_tag);
    }

    /* Check versions! */
    serializer->doInt(&tpx->fileVersion);

    /* This is for backward compatibility with development versions 77-79
     * where the tag was, mistakenly, placed before the generation,
     * which would cause a segv instead of a proper error message
     * when reading the topology only from tpx with <77 code.
     */
    if (tpx->fileVersion >= 77 && tpx->fileVersion <= 79)
    {
        serializer->doString(&fileTag);
    }

    serializer->doInt(&tpx->fileGeneration);

    if (tpx->fileVersion >= 81)
    {
        serializer->doString(&fileTag);
    }
    if (serializer->reading())
    {
        if (tpx->fileVersion < 77)
        {
            /* Versions before 77 don't have the tag, set it to release */
            fileTag = gmx::formatString("%s", TPX_TAG_RELEASE);
        }

        if (fileTag != tpx_tag)
        {
            fprintf(stderr, "Note: file tpx tag '%s', software tpx tag '%s'\n", fileTag.c_str(), tpx_tag);

            /* We only support reading tpx files with the same tag as the code
             * or tpx files with the release tag and with lower version number.
             */
            if (fileTag != TPX_TAG_RELEASE && tpx->fileVersion < tpx_version)
            {
                gmx_fatal(FARGS,
                          "tpx tag/version mismatch: reading tpx file (%s) version %d, tag '%s' "
                          "with program for tpx version %d, tag '%s'",
                          filename, tpx->fileVersion, fileTag.c_str(), tpx_version, tpx_tag);
            }
        }
    }

    if ((tpx->fileVersion <= tpx_incompatible_version)
        || ((tpx->fileVersion > tpx_version) && !TopOnlyOK) || (tpx->fileGeneration > tpx_generation)
        || tpx_version == 80) /*80 was used by both 5.0-dev and 4.6-dev*/
    {
        gmx_fatal(FARGS, "reading tpx file (%s) version %d with version %d program", filename,
                  tpx->fileVersion, tpx_version);
    }

    serializer->doInt(&tpx->natoms);
    serializer->doInt(&tpx->ngtc);

    if (tpx->fileVersion < 62)
    {
        serializer->doInt(&idum);
        serializer->doReal(&rdum);
    }
    if (tpx->fileVersion >= 79)
    {
        serializer->doInt(&tpx->fep_state);
    }
    serializer->doReal(&tpx->lambda);
    serializer->doBool(&tpx->bIr);
    serializer->doBool(&tpx->bTop);
    serializer->doBool(&tpx->bX);
    serializer->doBool(&tpx->bV);
    serializer->doBool(&tpx->bF);
    serializer->doBool(&tpx->bBox);

    if (tpx->fileVersion >= tpxv_AddSizeField && tpx->fileGeneration >= 27)
    {
        if (!serializer->reading())
        {
            GMX_RELEASE_ASSERT(tpx->sizeOfTprBody != 0,
                               "Not possible to write new file with zero TPR body size");
        }
        serializer->doInt64(&tpx->sizeOfTprBody);
    }

    if ((tpx->fileGeneration > tpx_generation))
    {
        /* This can only happen if TopOnlyOK=TRUE */
        tpx->bIr = FALSE;
    }
}

#define do_test(serializer, b, p)                            \
    if ((serializer)->reading() && ((p) != nullptr) && !(b)) \
    gmx_fatal(FARGS, "No %s in input file", #p)

/*! \brief
 * Process the first part of the TPR into the state datastructure.
 *
 * Due to the structure of the legacy code, it is necessary
 * to split up the state reading into two parts, with the
 * box and legacy temperature coupling processed before the
 * topology datastructures.
 *
 * See the documentation for do_tpx_body for the correct order of
 * the operations for reading a tpr file.
 *
 * \param[in] serializer Abstract serializer used to read/write data.
 * \param[in] tpx The file header data.
 * \param[in, out] state Global state data.
 */
static void do_tpx_state_first(gmx::ISerializer* serializer, TpxFileHeader* tpx, t_state* state)
{
    if (serializer->reading())
    {
        state->flags = 0;
        init_gtc_state(state, tpx->ngtc, 0, 0);
    }
    do_test(serializer, tpx->bBox, state->box);
    if (tpx->bBox)
    {
        serializer->doRvecArray(state->box, DIM);
        if (tpx->fileVersion >= 51)
        {
            serializer->doRvecArray(state->box_rel, DIM);
        }
        else
        {
            /* We initialize box_rel after reading the inputrec */
            clear_mat(state->box_rel);
        }
        serializer->doRvecArray(state->boxv, DIM);
        if (tpx->fileVersion < 56)
        {
            matrix mdum;
            serializer->doRvecArray(mdum, DIM);
        }
    }

    if (state->ngtc > 0)
    {
        real* dumv;
        snew(dumv, state->ngtc);
        if (tpx->fileVersion < 69)
        {
            serializer->doRealArray(dumv, state->ngtc);
        }
        /* These used to be the Berendsen tcoupl_lambda's */
        serializer->doRealArray(dumv, state->ngtc);
        sfree(dumv);
    }
}

/*! \brief
 * Process global topology data.
 *
 * See the documentation for do_tpx_body for the correct order of
 * the operations for reading a tpr file.
 *
 * \param[in] serializer Abstract serializer  used to read/write data.
 * \param[in] tpx The file header data.
 * \param[in,out] mtop Global topology.
 */
static void do_tpx_mtop(gmx::ISerializer* serializer, TpxFileHeader* tpx, gmx_mtop_t* mtop)
{
    do_test(serializer, tpx->bTop, mtop);
    if (tpx->bTop)
    {
        if (mtop)
        {
            do_mtop(serializer, mtop, tpx->fileVersion);
            set_disres_npair(mtop);
            mtop->finalize();
        }
        else
        {
            gmx_mtop_t dum_top;
            do_mtop(serializer, &dum_top, tpx->fileVersion);
        }
    }
}
/*! \brief
 * Process coordinate vectors for state data.
 *
 * Main part of state gets processed here.
 *
 * See the documentation for do_tpx_body for the correct order of
 * the operations for reading a tpr file.
 *
 * \param[in] serializer Abstract serializer used to read/write data.
 * \param[in] tpx The file header data.
 * \param[in,out] state Global state data.
 * \param[in,out] x Individual coordinates for processing, deprecated.
 * \param[in,out] v Individual velocities for processing, deprecated.
 */
static void do_tpx_state_second(gmx::ISerializer* serializer, TpxFileHeader* tpx, t_state* state, rvec* x, rvec* v)
{
    if (!serializer->reading())
    {
        GMX_RELEASE_ASSERT(
                x == nullptr && v == nullptr,
                "Passing separate x and v pointers to do_tpx() is not supported when writing");
    }
    else
    {
        GMX_RELEASE_ASSERT(!(x == nullptr && v != nullptr),
                           "Passing x==NULL and v!=NULL is not supported");
    }

    if (serializer->reading())
    {
        if (x == nullptr)
        {
            // v is also nullptr by the above assertion, so we may
            // need to make memory in state for storing the contents
            // of the tpx file.
            if (tpx->bX)
            {
                state->flags |= (1 << estX);
            }
            if (tpx->bV)
            {
                state->flags |= (1 << estV);
            }
            state_change_natoms(state, tpx->natoms);
        }
    }

    if (x == nullptr)
    {
        x = state->x.rvec_array();
        v = state->v.rvec_array();
    }
    do_test(serializer, tpx->bX, x);
    if (tpx->bX)
    {
        if (serializer->reading())
        {
            state->flags |= (1 << estX);
        }
        serializer->doRvecArray(x, tpx->natoms);
    }

    do_test(serializer, tpx->bV, v);
    if (tpx->bV)
    {
        if (serializer->reading())
        {
            state->flags |= (1 << estV);
        }
        if (!v)
        {
            std::vector<gmx::RVec> dummyVelocities(tpx->natoms);
            serializer->doRvecArray(as_rvec_array(dummyVelocities.data()), tpx->natoms);
        }
        else
        {
            serializer->doRvecArray(v, tpx->natoms);
        }
    }

    // No need to run do_test when the last argument is NULL
    if (tpx->bF)
    {
        std::vector<gmx::RVec> dummyForces(state->natoms);
        serializer->doRvecArray(as_rvec_array(dummyForces.data()), tpx->natoms);
    }
}
/*! \brief
 * Process simulation parameters.
 *
 * See the documentation for do_tpx_body for the correct order of
 * the operations for reading a tpr file.
 *
 * \param[in] serializer Abstract serializer used to read/write data.
 * \param[in] tpx The file header data.
 * \param[in,out] ir Datastructure with simulation parameters.
 */
static PbcType do_tpx_ir(gmx::ISerializer* serializer, TpxFileHeader* tpx, t_inputrec* ir)
{
    PbcType  pbcType;
    gmx_bool bPeriodicMols;

    /* Starting with tpx version 26, we have the inputrec
     * at the end of the file, so we can ignore it
     * if the file is never than the software (but still the
     * same generation - see comments at the top of this file.
     *
     *
     */
    pbcType       = PbcType::Unset;
    bPeriodicMols = FALSE;

    do_test(serializer, tpx->bIr, ir);
    if (tpx->bIr)
    {
        if (tpx->fileVersion >= 53)
        {
            /* Removed the pbc info from do_inputrec, since we always want it */
            if (!serializer->reading())
            {
                pbcType       = ir->pbcType;
                bPeriodicMols = ir->bPeriodicMols;
            }
            serializer->doInt(reinterpret_cast<int*>(&pbcType));
            serializer->doBool(&bPeriodicMols);
        }
        if (tpx->fileGeneration <= tpx_generation && ir)
        {
            do_inputrec(serializer, ir, tpx->fileVersion);
            if (tpx->fileVersion < 53)
            {
                pbcType       = ir->pbcType;
                bPeriodicMols = ir->bPeriodicMols;
            }
        }
        if (serializer->reading() && ir && tpx->fileVersion >= 53)
        {
            /* We need to do this after do_inputrec, since that initializes ir */
            ir->pbcType       = pbcType;
            ir->bPeriodicMols = bPeriodicMols;
        }
    }
    return pbcType;
}

/*! \brief
 * Correct and finalize read information.
 *
 * If \p state is nullptr, skip the parts dependent on it.
 *
 * See the documentation for do_tpx_body for the correct order of
 * the operations for reading a tpr file.
 *
 * \param[in] tpx The file header used to check version numbers.
 * \param[out] ir Input rec that needs correction.
 * \param[out] state State needing correction.
 * \param[out] mtop Topology to finalize.
 */
static void do_tpx_finalize(TpxFileHeader* tpx, t_inputrec* ir, t_state* state, gmx_mtop_t* mtop)
{
    if (tpx->fileVersion < 51 && state)
    {
        set_box_rel(ir, state);
    }
    if (tpx->bIr && ir)
    {
        if (state && state->ngtc == 0)
        {
            /* Reading old version without tcoupl state data: set it */
            init_gtc_state(state, ir->opts.ngtc, 0, ir->opts.nhchainlength);
        }
        if (tpx->bTop && mtop)
        {
            if (tpx->fileVersion < 57)
            {
                if (!mtop->moltype[0].ilist[F_DISRES].empty())
                {
                    ir->eDisre = edrSimple;
                }
                else
                {
                    ir->eDisre = edrNone;
                }
            }
        }
    }
}

/*! \brief
 * Process TPR data for file reading/writing.
 *
 * The TPR file gets processed in in four stages due to the organization
 * of the data within it.
 *
 * First, state data for the box is processed in do_tpx_state_first.
 * This is followed by processing the topology in do_tpx_mtop.
 * Coordinate and velocity vectors are handled next in do_tpx_state_second.
 * The last file information processed is the collection of simulation parameters in do_tpx_ir.
 * When reading, a final processing step is undertaken at the end.
 *
 * \param[in] serializer Abstract serializer used to read/write data.
 * \param[in] tpx The file header data.
 * \param[in,out] ir Datastructures with simulation parameters.
 * \param[in,out] state Global state data.
 * \param[in,out] x Individual coordinates for processing, deprecated.
 * \param[in,out] v Individual velocities for processing, deprecated.
 * \param[in,out] mtop Global topology.
 */
static PbcType do_tpx_body(gmx::ISerializer* serializer,
                           TpxFileHeader*    tpx,
                           t_inputrec*       ir,
                           t_state*          state,
                           rvec*             x,
                           rvec*             v,
                           gmx_mtop_t*       mtop)
{
    if (state)
    {
        do_tpx_state_first(serializer, tpx, state);
    }
    do_tpx_mtop(serializer, tpx, mtop);
    if (state)
    {
        do_tpx_state_second(serializer, tpx, state, x, v);
    }
    PbcType pbcType = do_tpx_ir(serializer, tpx, ir);
    if (serializer->reading())
    {
        do_tpx_finalize(tpx, ir, state, mtop);
    }
    return pbcType;
}

/*! \brief
 * Overload for do_tpx_body that defaults to state vectors being nullptr.
 *
 * \param[in] serializer Abstract serializer used to read/write data.
 * \param[in] tpx The file header data.
 * \param[in,out] ir Datastructures with simulation parameters.
 * \param[in,out] mtop Global topology.
 */
static PbcType do_tpx_body(gmx::ISerializer* serializer, TpxFileHeader* tpx, t_inputrec* ir, gmx_mtop_t* mtop)
{
    return do_tpx_body(serializer, tpx, ir, nullptr, nullptr, nullptr, mtop);
}

static t_fileio* open_tpx(const char* fn, const char* mode)
{
    return gmx_fio_open(fn, mode);
}

static void close_tpx(t_fileio* fio)
{
    gmx_fio_close(fio);
}

/*! \brief
 * Fill information into the header only from state before writing.
 *
 * Populating the header needs to be independent from writing the information
 * to file to allow things like writing the raw byte stream.
 *
 * \param[in] state The current simulation state. Can't write without it.
 * \param[in] ir Parameter and system information.
 * \param[in] mtop Global topology.
 * \returns Fully populated header.
 */
static TpxFileHeader populateTpxHeader(const t_state& state, const t_inputrec* ir, const gmx_mtop_t* mtop)
{
    TpxFileHeader header;
    header.natoms         = state.natoms;
    header.ngtc           = state.ngtc;
    header.fep_state      = state.fep_state;
    header.lambda         = state.lambda[efptFEP];
    header.bIr            = ir != nullptr;
    header.bTop           = mtop != nullptr;
    header.bX             = (state.flags & (1 << estX)) != 0;
    header.bV             = (state.flags & (1 << estV)) != 0;
    header.bF             = false;
    header.bBox           = true;
    header.fileVersion    = tpx_version;
    header.fileGeneration = tpx_generation;
    header.isDouble       = (sizeof(real) == sizeof(double));

    return header;
}

/*! \brief
 * Process the body of a TPR file as an opaque data buffer.
 *
 * Reads/writes the information in \p buffer from/to the \p serializer
 * provided to the function. Does not interact with the actual
 * TPR datastructures but with an in memory representation of the
 * data, so that this data can be efficiently read or written from/to
 * an original source.
 *
 * \param[in] serializer The abstract serializer used for reading or writing
 *                       the information in \p buffer.
 * \param[in,out] buffer Information from TPR file as char buffer.
 */
static void doTpxBodyBuffer(gmx::ISerializer* serializer, gmx::ArrayRef<char> buffer)
{
    serializer->doOpaque(buffer.data(), buffer.size());
}

/*! \brief
 * Populates simulation datastructures.
 *
 * Here the information from the serialization interface \p serializer
 * is used to first populate the datastructures containing the simulation
 * information. Depending on the version found in the header \p tpx,
 * this is done using the new reading of the data as one block from disk,
 * followed by complete deserialization of the information read from there.
 * Otherwise, the datastructures are populated as before one by one from disk.
 * The second version is the default for the legacy tools that read the
 * coordinates and velocities separate from the state.
 *
 * After reading in the data, a separate buffer is populated from them
 * containing only \p ir and \p mtop that can be communicated directly
 * to nodes needing the information to set up a simulation.
 *
 * \param[in] tpx The file header.
 * \param[in] serializer The Serialization interface used to read the TPR.
 * \param[out] ir Input rec to populate.
 * \param[out] state State vectors to populate.
 * \param[out] x Coordinates to populate if needed.
 * \param[out] v Velocities to populate if needed.
 * \param[out] mtop Global topology to populate.
 *
 * \returns Partial de-serialized TPR used for communication to nodes.
 */
static PartialDeserializedTprFile readTpxBody(TpxFileHeader*    tpx,
                                              gmx::ISerializer* serializer,
                                              t_inputrec*       ir,
                                              t_state*          state,
                                              rvec*             x,
                                              rvec*             v,
                                              gmx_mtop_t*       mtop)
{
    PartialDeserializedTprFile partialDeserializedTpr;
    if (tpx->fileVersion >= tpxv_AddSizeField && tpx->fileGeneration >= 27)
    {
        partialDeserializedTpr.body.resize(tpx->sizeOfTprBody);
        partialDeserializedTpr.header = *tpx;
        doTpxBodyBuffer(serializer, partialDeserializedTpr.body);

        partialDeserializedTpr.pbcType =
                completeTprDeserialization(&partialDeserializedTpr, ir, state, x, v, mtop);
    }
    else
    {
        partialDeserializedTpr.pbcType = do_tpx_body(serializer, tpx, ir, state, x, v, mtop);
    }
    // Update header to system info for communication to nodes.
    // As we only need to communicate the inputrec and mtop to other nodes,
    // we prepare a new char buffer with the information we have already read
    // in on master.
    partialDeserializedTpr.header = populateTpxHeader(*state, ir, mtop);
    // Long-term we should move to use little endian in files to avoid extra byte swapping,
    // but since we just used the default XDR format (which is big endian) for the TPR
    // header it would cause third-party libraries reading our raw data to tear their hair
    // if we swap the endian in the middle of the file, so we stick to big endian in the
    // TPR file for now - and thus we ask the serializer to swap if this host is little endian.
    gmx::InMemorySerializer tprBodySerializer(gmx::EndianSwapBehavior::SwapIfHostIsLittleEndian);
    do_tpx_body(&tprBodySerializer, &partialDeserializedTpr.header, ir, mtop);
    partialDeserializedTpr.body = tprBodySerializer.finishAndGetBuffer();

    return partialDeserializedTpr;
}

/************************************************************
 *
 *  The following routines are the exported ones
 *
 ************************************************************/

TpxFileHeader readTpxHeader(const char* fileName, bool canReadTopologyOnly)
{
    t_fileio* fio;

    fio = open_tpx(fileName, "r");
    gmx::FileIOXdrSerializer serializer(fio);

    TpxFileHeader tpx;
    do_tpxheader(&serializer, &tpx, fileName, fio, canReadTopologyOnly);
    close_tpx(fio);
    return tpx;
}

void write_tpx_state(const char* fn, const t_inputrec* ir, const t_state* state, const gmx_mtop_t* mtop)
{
    /* To write a state, we first need to write the state information to a buffer before
     * we append the raw bytes to the file. For this, the header information needs to be
     * populated before we write the main body because it has some information that is
     * otherwise not available.
     */

    t_fileio* fio;

    TpxFileHeader tpx = populateTpxHeader(*state, ir, mtop);
    // Long-term we should move to use little endian in files to avoid extra byte swapping,
    // but since we just used the default XDR format (which is big endian) for the TPR
    // header it would cause third-party libraries reading our raw data to tear their hair
    // if we swap the endian in the middle of the file, so we stick to big endian in the
    // TPR file for now - and thus we ask the serializer to swap if this host is little endian.
    gmx::InMemorySerializer tprBodySerializer(gmx::EndianSwapBehavior::SwapIfHostIsLittleEndian);

    do_tpx_body(&tprBodySerializer, &tpx, const_cast<t_inputrec*>(ir), const_cast<t_state*>(state),
                nullptr, nullptr, const_cast<gmx_mtop_t*>(mtop));

    std::vector<char> tprBody = tprBodySerializer.finishAndGetBuffer();
    tpx.sizeOfTprBody         = tprBody.size();

    fio = open_tpx(fn, "w");
    gmx::FileIOXdrSerializer serializer(fio);
    do_tpxheader(&serializer, &tpx, fn, fio, ir == nullptr);
    doTpxBodyBuffer(&serializer, tprBody);

    close_tpx(fio);
}

PbcType completeTprDeserialization(PartialDeserializedTprFile* partialDeserializedTpr,
                                   t_inputrec*                 ir,
                                   t_state*                    state,
                                   rvec*                       x,
                                   rvec*                       v,
                                   gmx_mtop_t*                 mtop)
{
    // Long-term we should move to use little endian in files to avoid extra byte swapping,
    // but since we just used the default XDR format (which is big endian) for the TPR
    // header it would cause third-party libraries reading our raw data to tear their hair
    // if we swap the endian in the middle of the file, so we stick to big endian in the
    // TPR file for now - and thus we ask the serializer to swap if this host is little endian.
    gmx::InMemoryDeserializer tprBodyDeserializer(partialDeserializedTpr->body,
                                                  partialDeserializedTpr->header.isDouble,
                                                  gmx::EndianSwapBehavior::SwapIfHostIsLittleEndian);
    return do_tpx_body(&tprBodyDeserializer, &partialDeserializedTpr->header, ir, state, x, v, mtop);
}

PbcType completeTprDeserialization(PartialDeserializedTprFile* partialDeserializedTpr,
                                   t_inputrec*                 ir,
                                   gmx_mtop_t*                 mtop)
{
    return completeTprDeserialization(partialDeserializedTpr, ir, nullptr, nullptr, nullptr, mtop);
}

PartialDeserializedTprFile read_tpx_state(const char* fn, t_inputrec* ir, t_state* state, gmx_mtop_t* mtop)
{
    t_fileio* fio;
    fio = open_tpx(fn, "r");
    gmx::FileIOXdrSerializer   serializer(fio);
    PartialDeserializedTprFile partialDeserializedTpr;
    do_tpxheader(&serializer, &partialDeserializedTpr.header, fn, fio, ir == nullptr);
    partialDeserializedTpr =
            readTpxBody(&partialDeserializedTpr.header, &serializer, ir, state, nullptr, nullptr, mtop);
    close_tpx(fio);
    return partialDeserializedTpr;
}

PbcType read_tpx(const char* fn, t_inputrec* ir, matrix box, int* natoms, rvec* x, rvec* v, gmx_mtop_t* mtop)
{
    t_fileio* fio;
    t_state   state;

    TpxFileHeader tpx;
    fio = open_tpx(fn, "r");
    gmx::FileIOXdrSerializer serializer(fio);
    do_tpxheader(&serializer, &tpx, fn, fio, ir == nullptr);
    PartialDeserializedTprFile partialDeserializedTpr =
            readTpxBody(&tpx, &serializer, ir, &state, x, v, mtop);
    close_tpx(fio);
    if (mtop != nullptr && natoms != nullptr)
    {
        *natoms = mtop->natoms;
    }
    if (box)
    {
        copy_mat(state.box, box);
    }
    return partialDeserializedTpr.pbcType;
}

PbcType read_tpx_top(const char* fn, t_inputrec* ir, matrix box, int* natoms, rvec* x, rvec* v, t_topology* top)
{
    gmx_mtop_t mtop;
    PbcType    pbcType;

    pbcType = read_tpx(fn, ir, box, natoms, x, v, &mtop);

    *top = gmx_mtop_t_to_t_topology(&mtop, true);

    return pbcType;
}

gmx_bool fn2bTPX(const char* file)
{
    return (efTPR == fn2ftp(file));
}

void pr_tpxheader(FILE* fp, int indent, const char* title, const TpxFileHeader* sh)
{
    if (available(fp, sh, indent, title))
    {
        indent = pr_title(fp, indent, title);
        pr_indent(fp, indent);
        fprintf(fp, "bIr    = %spresent\n", sh->bIr ? "" : "not ");
        pr_indent(fp, indent);
        fprintf(fp, "bBox   = %spresent\n", sh->bBox ? "" : "not ");
        pr_indent(fp, indent);
        fprintf(fp, "bTop   = %spresent\n", sh->bTop ? "" : "not ");
        pr_indent(fp, indent);
        fprintf(fp, "bX     = %spresent\n", sh->bX ? "" : "not ");
        pr_indent(fp, indent);
        fprintf(fp, "bV     = %spresent\n", sh->bV ? "" : "not ");
        pr_indent(fp, indent);
        fprintf(fp, "bF     = %spresent\n", sh->bF ? "" : "not ");

        pr_indent(fp, indent);
        fprintf(fp, "natoms = %d\n", sh->natoms);
        pr_indent(fp, indent);
        fprintf(fp, "lambda = %e\n", sh->lambda);
        pr_indent(fp, indent);
        fprintf(fp, "buffer size = %" PRId64 "\n", sh->sizeOfTprBody);
    }
}<|MERGE_RESOLUTION|>--- conflicted
+++ resolved
@@ -131,15 +131,11 @@
     tpxv_GenericInternalParameters, /**< Added internal parameters for mdrun modules*/
     tpxv_VSite2FD,                  /**< Added 2FD type virtual site */
     tpxv_AddSizeField, /**< Added field with information about the size of the serialized tpr file in bytes, excluding the header */
-<<<<<<< HEAD
-    tpxv_FlowField, /**< [FLOW_FIELD] Added options for flow field writing and manipulation */
-    tpxv_Count         /**< the total number of tpxv versions */
-=======
     tpxv_StoreNonBondedInteractionExclusionGroup, /**< Store the non bonded interaction exclusion group in the topology */
     tpxv_VSite1,                                  /**< Added 1 type virtual site */
     tpxv_MTS,                                     /**< Added multiple time stepping */
-    tpxv_Count                                    /**< the total number of tpxv versions */
->>>>>>> f1f41d6a
+    tpxv_FlowField,    /**< [FLOW_FIELD] Added options for flow field writing and manipulation */
+    tpxv_Count         /**< the total number of tpxv versions */
 };
 
 /*! \brief Version number of the file format written to run input
@@ -1647,7 +1643,6 @@
         }
     }
 
-<<<<<<< HEAD
     /* [FLOW_FIELD] */
     if (file_version >= tpxv_FlowField)
     {
@@ -1671,12 +1666,9 @@
         serializer->doRealArray(ir->flow_swap->zone_positions, ir->flow_swap->num_positions);
     }
 
-    /* QMMM stuff */
-=======
     /* QMMM reading - despite defunct we require reading for backwards
      * compability and correct serialization
      */
->>>>>>> f1f41d6a
     {
         serializer->doBool(&ir->bQMMM);
         int qmmmScheme;

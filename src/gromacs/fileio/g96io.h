/*
 * This file is part of the GROMACS molecular simulation package.
 *
 * Copyright (c) 1991-2000, University of Groningen, The Netherlands.
 * Copyright (c) 2001-2004, The GROMACS development team.
 * Copyright (c) 2013,2014,2015,2016,2017, by the GROMACS development team, led by
 * Mark Abraham, David van der Spoel, Berk Hess, and Erik Lindahl,
 * and including many others, as listed in the AUTHORS file in the
 * top-level source directory and at http://www.gromacs.org.
 *
 * GROMACS is free software; you can redistribute it and/or
 * modify it under the terms of the GNU Lesser General Public License
 * as published by the Free Software Foundation; either version 2.1
 * of the License, or (at your option) any later version.
 *
 * GROMACS is distributed in the hope that it will be useful,
 * but WITHOUT ANY WARRANTY; without even the implied warranty of
 * MERCHANTABILITY or FITNESS FOR A PARTICULAR PURPOSE.  See the GNU
 * Lesser General Public License for more details.
 *
 * You should have received a copy of the GNU Lesser General Public
 * License along with GROMACS; if not, see
 * http://www.gnu.org/licenses, or write to the Free Software Foundation,
 * Inc., 51 Franklin Street, Fifth Floor, Boston, MA  02110-1301  USA.
 *
 * If you want to redistribute modifications to GROMACS, please
 * consider that scientific software is very special. Version
 * control is crucial - bugs must be traceable. We will be happy to
 * consider code for inclusion in the official distribution, but
 * derived work must not be called official GROMACS. Details are found
 * in the README & COPYING files - if they are missing, get the
 * official version at http://www.gromacs.org.
 *
 * To help us fund GROMACS development, we humbly ask that you cite
 * the research papers on the package. Check out http://www.gromacs.org.
 */
#ifndef GMX_FILEIO_G96IO_H
#define GMX_FILEIO_G96IO_H

#include <stdio.h>


#ifdef __cplusplus
extern "C" {
#endif

struct t_symtab;
struct t_trxframe;

int read_g96_conf(FILE *fp, const char *infile, char **name, struct t_trxframe *fr,
                  struct t_symtab *symtab, char *line);
/* read a Gromos96 coordinate or trajectory file,                       *
 * returns the number of atoms                                          *
 * sets what's in the frame in info                                     *
 * read from fp, infile is only needed for error messages               *
 * nwanted is the number of wanted coordinates,                         *
 * set this to -1 if you want to know the number of atoms in the file   *
 * title, atoms, x, v can all be NULL, in which case they won't be read *
 * line holds the previous line for trajectory reading                  *
 *
 * symtab only needs to be valid if fr->atoms is valid
 *
 * If name is not nullptr, gmx_strdup the first g96 title string into it. */

<<<<<<< HEAD
void write_g96_conf(FILE *out, const t_trxframe *fr, const int nindex, const int *index);
=======
void write_g96_conf(FILE *out, const char *title, const t_trxframe *fr, int nindex, const int *index);
>>>>>>> 4e5f675c
/* write a Gromos96 coordinate file or trajectory frame *
 * index can be NULL                                    */

#ifdef __cplusplus
}
#endif

#endif<|MERGE_RESOLUTION|>--- conflicted
+++ resolved
@@ -62,11 +62,7 @@
  *
  * If name is not nullptr, gmx_strdup the first g96 title string into it. */
 
-<<<<<<< HEAD
-void write_g96_conf(FILE *out, const t_trxframe *fr, const int nindex, const int *index);
-=======
 void write_g96_conf(FILE *out, const char *title, const t_trxframe *fr, int nindex, const int *index);
->>>>>>> 4e5f675c
 /* write a Gromos96 coordinate file or trajectory frame *
  * index can be NULL                                    */
 

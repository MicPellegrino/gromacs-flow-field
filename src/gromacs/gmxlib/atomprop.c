--- conflicted
+++ resolved
@@ -285,10 +285,7 @@
     
     gmx_residuetype_init(&aps->restype);
     aps->bWarned = FALSE;
-<<<<<<< HEAD
-=======
     aps->bWarnVDW = FALSE;
->>>>>>> 0f294f0b
     
     return (gmx_atomprop_t)aps;
 }
@@ -381,7 +378,6 @@
         strncpy(atomname, atomnm, MAXQ-1);
     }
     strncpy(resname, resnm, MAXQ-1);
-<<<<<<< HEAD
     
     if (NULL == resnm)
         resnm = "";
@@ -408,20 +404,12 @@
     j = get_prop_index(&(ap->prop[eprop]),ap->restype,resname,
                        atomname,&bExact);
     
-    if (j >= 0) {
-=======
-
-    j = get_prop_index(&(ap->prop[eprop]), ap->restype, resname,
-                       atomname, &bExact);
-
     if (!ap->bWarnVDW)
     {
         vdw_warning(stdout);
         ap->bWarnVDW = TRUE;
     }
-    if (j >= 0)
-    {
->>>>>>> 0f294f0b
+    if (j >= 0) {
         *value = ap->prop[eprop].value[j];
         return TRUE;
     }

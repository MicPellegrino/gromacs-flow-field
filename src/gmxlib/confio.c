/*
 * This file is part of the GROMACS molecular simulation package.
 *
 * Copyright (c) 1991-2000, University of Groningen, The Netherlands.
 * Copyright (c) 2001-2004, The GROMACS development team,
 * check out http://www.gromacs.org for more information.
 * Copyright (c) 2012,2013, by the GROMACS development team, led by
 * David van der Spoel, Berk Hess, Erik Lindahl, and including many
 * others, as listed in the AUTHORS file in the top-level source
 * directory and at http://www.gromacs.org.
 *
 * GROMACS is free software; you can redistribute it and/or
 * modify it under the terms of the GNU Lesser General Public License
 * as published by the Free Software Foundation; either version 2.1
 * of the License, or (at your option) any later version.
 *
 * GROMACS is distributed in the hope that it will be useful,
 * but WITHOUT ANY WARRANTY; without even the implied warranty of
 * MERCHANTABILITY or FITNESS FOR A PARTICULAR PURPOSE.  See the GNU
 * Lesser General Public License for more details.
 *
 * You should have received a copy of the GNU Lesser General Public
 * License along with GROMACS; if not, see
 * http://www.gnu.org/licenses, or write to the Free Software Foundation,
 * Inc., 51 Franklin Street, Fifth Floor, Boston, MA  02110-1301  USA.
 *
 * If you want to redistribute modifications to GROMACS, please
 * consider that scientific software is very special. Version
 * control is crucial - bugs must be traceable. We will be happy to
 * consider code for inclusion in the official distribution, but
 * derived work must not be called official GROMACS. Details are found
 * in the README & COPYING files - if they are missing, get the
 * official version at http://www.gromacs.org.
 *
 * To help us fund GROMACS development, we humbly ask that you cite
 * the research papers on the package. Check out http://www.gromacs.org.
 */
#ifdef HAVE_CONFIG_H
#include <config.h>
#endif

#include <math.h>
#include "sysstuff.h"
#include "typedefs.h"
#include "smalloc.h"
#include "sysstuff.h"
#include <errno.h>
#include "macros.h"
#include "string2.h"
#include "confio.h"
#include "vec.h"
#include "symtab.h"
#include "futil.h"
#include "xdrf.h"
#include "filenm.h"
#include "pdbio.h"
#include "tpxio.h"
#include "gmx_fatal.h"
#include "copyrite.h"
#include "filenm.h"
#include "statutil.h"
#include "pbc.h"
#include "mtop_util.h"
#include "gmxfio.h"

#define CHAR_SHIFT 24

static int read_g96_pos(char line[], t_symtab *symtab,
                        FILE *fp, const char *infile,
                        t_trxframe *fr)
{
    t_atoms   *atoms;
    gmx_bool   bEnd;
    int        nwanted, natoms, atnr, resnr = 0, oldres, newres, shift;
    char       anm[STRLEN], resnm[STRLEN];
    char       c1, c2;
    double     db1, db2, db3;

    nwanted = fr->natoms;

    atoms = fr->atoms;

    natoms = 0;

    if (fr->bX)
    {
        if (fr->bAtoms)
        {
            shift = CHAR_SHIFT;
        }
        else
        {
            shift = 0;
        }
        newres  = -1;
        oldres  = -666; /* Unlikely number for the first residue! */
        bEnd    = FALSE;
        while (!bEnd && fgets2(line, STRLEN, fp))
        {
            bEnd = (strncmp(line, "END", 3) == 0);
            if (!bEnd  && (line[0] != '#'))
            {
                if (sscanf(line+shift, "%15lf%15lf%15lf", &db1, &db2, &db3) != 3)
                {
                    gmx_fatal(FARGS, "Did not find 3 coordinates for atom %d in %s\n",
                              natoms+1, infile);
                }
                if ((nwanted != -1) && (natoms >= nwanted))
                {
                    gmx_fatal(FARGS,
                              "Found more coordinates (%d) in %s than expected %d\n",
                              natoms, infile, nwanted);
                }
                if (atoms)
                {
                    if (fr->bAtoms &&
                        (sscanf(line, "%5d%c%5s%c%5s%7d", &resnr, &c1, resnm, &c2, anm, &atnr)
                         != 6))
                    {
                        if (oldres >= 0)
                        {
                            resnr = oldres;
                        }
                        else
                        {
                            resnr    = 1;
                            strncpy(resnm, "???", sizeof(resnm)-1);
                        }
                        strncpy(anm, "???", sizeof(anm)-1);
                    }
                    atoms->atomname[natoms] = put_symtab(symtab, anm);
                    if (resnr != oldres)
                    {
                        oldres = resnr;
                        newres++;
                        if (newres >= atoms->nr)
                        {
                            gmx_fatal(FARGS, "More residues than atoms in %s (natoms = %d)",
                                      infile, atoms->nr);
                        }
                        atoms->atom[natoms].resind = newres;
                        if (newres+1 > atoms->nres)
                        {
                            atoms->nres = newres+1;
                        }
                        t_atoms_set_resinfo(atoms, natoms, symtab, resnm, resnr, ' ', 0, ' ');
                    }
                    else
                    {
                        atoms->atom[natoms].resind = newres;
                    }
                }
                if (fr->x)
                {
                    fr->x[natoms][0] = db1;
                    fr->x[natoms][1] = db2;
                    fr->x[natoms][2] = db3;
                }
                natoms++;
            }
        }
        if ((nwanted != -1) && natoms != nwanted)
        {
            fprintf(stderr,
                    "Warning: found less coordinates (%d) in %s than expected %d\n",
                    natoms, infile, nwanted);
        }
    }

    fr->natoms = natoms;

    return natoms;
}

static int read_g96_vel(char line[], FILE *fp, const char *infile,
                        t_trxframe *fr)
{
    gmx_bool   bEnd;
    int        nwanted, natoms = -1, shift;
    double     db1, db2, db3;

    nwanted = fr->natoms;

    if (fr->v && fr->bV)
    {
        if (strcmp(line, "VELOCITYRED") == 0)
        {
            shift = 0;
        }
        else
        {
            shift = CHAR_SHIFT;
        }
        natoms = 0;
        bEnd   = FALSE;
        while (!bEnd && fgets2(line, STRLEN, fp))
        {
            bEnd = (strncmp(line, "END", 3) == 0);
            if (!bEnd && (line[0] != '#'))
            {
                if (sscanf(line+shift, "%15lf%15lf%15lf", &db1, &db2, &db3) != 3)
                {
                    gmx_fatal(FARGS, "Did not find 3 velocities for atom %d in %s",
                              natoms+1, infile);
                }
                if ((nwanted != -1) && (natoms >= nwanted))
                {
                    gmx_fatal(FARGS, "Found more velocities (%d) in %s than expected %d\n",
                              natoms, infile, nwanted);
                }
                if (fr->v)
                {
                    fr->v[natoms][0] = db1;
                    fr->v[natoms][1] = db2;
                    fr->v[natoms][2] = db3;
                }
                natoms++;
            }
        }
        if ((nwanted != -1) && (natoms != nwanted))
        {
            fprintf(stderr,
                    "Warning: found less velocities (%d) in %s than expected %d\n",
                    natoms, infile, nwanted);
        }
    }

    return natoms;
}

int read_g96_conf(FILE *fp, const char *infile, t_trxframe *fr, char *line)
{
    t_symtab  *symtab = NULL;
    gmx_bool   bAtStart, bTime, bAtoms, bPos, bVel, bBox, bEnd, bFinished;
    int        natoms, nbp;
    double     db1, db2, db3, db4, db5, db6, db7, db8, db9;

    bAtStart = (ftell(fp) == 0);

    clear_trxframe(fr, FALSE);

    if (!symtab)
    {
        snew(symtab, 1);
        open_symtab(symtab);
    }

    natoms = 0;

    if (bAtStart)
    {
        while (!fr->bTitle && fgets2(line, STRLEN, fp))
        {
            fr->bTitle = (strcmp(line, "TITLE") == 0);
        }
        if (fr->title == NULL)
        {
            fgets2(line, STRLEN, fp);
            fr->title = strdup(line);
        }
        bEnd = FALSE;
        while (!bEnd && fgets2(line, STRLEN, fp))
        {
            bEnd = (strcmp(line, "END") == 0);
        }
        fgets2(line, STRLEN, fp);
    }

    /* Do not get a line if we are not at the start of the file, *
     * because without a parameter file we don't know what is in *
     * the trajectory and we have already read the line in the   *
     * previous call (VERY DIRTY).                               */
    bFinished = FALSE;
    do
    {
        bTime  = (strcmp(line, "TIMESTEP") == 0);
        bAtoms = (strcmp(line, "POSITION") == 0);
        bPos   = (bAtoms || (strcmp(line, "POSITIONRED") == 0));
        bVel   = (strncmp(line, "VELOCITY", 8) == 0);
        bBox   = (strcmp(line, "BOX") == 0);
        if (bTime)
        {
            if (!fr->bTime && !fr->bX)
            {
                fr->bStep = bTime;
                fr->bTime = bTime;
                do
                {
                    bFinished = (fgets2(line, STRLEN, fp) == NULL);
                }
                while (!bFinished && (line[0] == '#'));
                sscanf(line, "%15d%15lf", &(fr->step), &db1);
                fr->time = db1;
            }
            else
            {
                bFinished = TRUE;
            }
        }
        if (bPos)
        {
            if (!fr->bX)
            {
                fr->bAtoms = bAtoms;
                fr->bX     = bPos;
                natoms     = read_g96_pos(line, symtab, fp, infile, fr);
            }
            else
            {
                bFinished = TRUE;
            }
        }
        if (fr->v && bVel)
        {
            fr->bV = bVel;
            natoms = read_g96_vel(line, fp, infile, fr);
        }
        if (bBox)
        {
            fr->bBox = bBox;
            clear_mat(fr->box);
            bEnd = FALSE;
            while (!bEnd && fgets2(line, STRLEN, fp))
            {
                bEnd = (strncmp(line, "END", 3) == 0);
                if (!bEnd && (line[0] != '#'))
                {
                    nbp = sscanf(line, "%15lf%15lf%15lf%15lf%15lf%15lf%15lf%15lf%15lf",
                                 &db1, &db2, &db3, &db4, &db5, &db6, &db7, &db8, &db9);
                    if (nbp < 3)
                    {
                        gmx_fatal(FARGS, "Found a BOX line, but no box in %s", infile);
                    }
                    fr->box[XX][XX] = db1;
                    fr->box[YY][YY] = db2;
                    fr->box[ZZ][ZZ] = db3;
                    if (nbp == 9)
                    {
                        fr->box[XX][YY] = db4;
                        fr->box[XX][ZZ] = db5;
                        fr->box[YY][XX] = db6;
                        fr->box[YY][ZZ] = db7;
                        fr->box[ZZ][XX] = db8;
                        fr->box[ZZ][YY] = db9;
                    }
                }
            }
            bFinished = TRUE;
        }
    }
    while (!bFinished && fgets2(line, STRLEN, fp));

    free_symtab(symtab);

    fr->natoms = natoms;

    return natoms;
}

void write_g96_conf(FILE *out, t_trxframe *fr,
                    int nindex, atom_id *index)
{
    t_atoms *atoms;
    int      nout, i, a;

    atoms = fr->atoms;

    if (index)
    {
        nout = nindex;
    }
    else
    {
        nout = fr->natoms;
    }

    if (fr->bTitle)
    {
        fprintf(out, "TITLE\n%s\nEND\n", fr->title);
    }
    if (fr->bStep || fr->bTime)
    {
        /* Officially the time format is %15.9, which is not enough for 10 ns */
        fprintf(out, "TIMESTEP\n%15d%15.6f\nEND\n", fr->step, fr->time);
    }
    if (fr->bX)
    {
        if (fr->bAtoms)
        {
            fprintf(out, "POSITION\n");
            for (i = 0; i < nout; i++)
            {
                if (index)
                {
                    a = index[i];
                }
                else
                {
                    a = i;
                }
                fprintf(out, "%5d %-5s %-5s%7d%15.9f%15.9f%15.9f\n",
                        (atoms->resinfo[atoms->atom[a].resind].nr) % 100000,
                        *atoms->resinfo[atoms->atom[a].resind].name,
                        *atoms->atomname[a], (i+1) % 10000000,
                        fr->x[a][XX], fr->x[a][YY], fr->x[a][ZZ]);
            }
        }
        else
        {
            fprintf(out, "POSITIONRED\n");
            for (i = 0; i < nout; i++)
            {
                if (index)
                {
                    a = index[i];
                }
                else
                {
                    a = i;
                }
                fprintf(out, "%15.9f%15.9f%15.9f\n",
                        fr->x[a][XX], fr->x[a][YY], fr->x[a][ZZ]);
            }
        }
        fprintf(out, "END\n");
    }
    if (fr->bV)
    {
        if (fr->bAtoms)
        {
            fprintf(out, "VELOCITY\n");
            for (i = 0; i < nout; i++)
            {
                if (index)
                {
                    a = index[i];
                }
                else
                {
                    a = i;
                }
                fprintf(out, "%5d %-5s %-5s%7d%15.9f%15.9f%15.9f\n",
                        (atoms->resinfo[atoms->atom[a].resind].nr) % 100000,
                        *atoms->resinfo[atoms->atom[a].resind].name,
                        *atoms->atomname[a], (i+1) % 10000000,
                        fr->v[a][XX], fr->v[a][YY], fr->v[a][ZZ]);
            }
        }
        else
        {
            fprintf(out, "VELOCITYRED\n");
            for (i = 0; i < nout; i++)
            {
                if (index)
                {
                    a = index[i];
                }
                else
                {
                    a = i;
                }
                fprintf(out, "%15.9f%15.9f%15.9f\n",
                        fr->v[a][XX], fr->v[a][YY], fr->v[a][ZZ]);
            }
        }
        fprintf(out, "END\n");
    }
    if (fr->bBox)
    {
        fprintf(out, "BOX\n");
        fprintf(out, "%15.9f%15.9f%15.9f",
                fr->box[XX][XX], fr->box[YY][YY], fr->box[ZZ][ZZ]);
        if (fr->box[XX][YY] || fr->box[XX][ZZ] || fr->box[YY][XX] ||
            fr->box[YY][ZZ] || fr->box[ZZ][XX] || fr->box[ZZ][YY])
        {
            fprintf(out, "%15.9f%15.9f%15.9f%15.9f%15.9f%15.9f",
                    fr->box[XX][YY], fr->box[XX][ZZ], fr->box[YY][XX],
                    fr->box[YY][ZZ], fr->box[ZZ][XX], fr->box[ZZ][YY]);
        }
        fprintf(out, "\n");
        fprintf(out, "END\n");
    }
}

static int get_espresso_word(FILE *fp, char word[])
{
    int  ret, nc, i;

    ret = 0;
    nc  = 0;

    do
    {
        i = fgetc(fp);
        if (i != EOF)
        {
            if (i == ' ' || i == '\n' || i == '\t')
            {
                if (nc > 0)
                {
                    ret = 1;
                }
            }
            else if (i == '{')
            {
                if (nc == 0)
                {
                    word[nc++] = '{';
                }
                ret = 2;
            }
            else if (i == '}')
            {
                if (nc == 0)
                {
                    word[nc++] = '}';
                }
                ret = 3;
            }
            else
            {
                word[nc++] = (char)i;
            }
        }
    }
    while (i != EOF && ret == 0);

    word[nc] = '\0';

    /*  printf("'%s'\n",word); */

    return ret;
}

static int check_open_parenthesis(FILE *fp, int r,
                                  const char *infile, const char *keyword)
{
    int  level_inc;
    char word[STRLEN];

    level_inc = 0;
    if (r == 2)
    {
        level_inc++;
    }
    else
    {
        r = get_espresso_word(fp, word);
        if (r == 2)
        {
            level_inc++;
        }
        else
        {
            gmx_fatal(FARGS, "Expected '{' after '%s' in file '%s'",
                      keyword, infile);
        }
    }

    return level_inc;
}

static int check_close_parenthesis(FILE *fp, int r,
                                   const char *infile, const char *keyword)
{
    int  level_inc;
    char word[STRLEN];

    level_inc = 0;
    if (r == 3)
    {
        level_inc--;
    }
    else
    {
        r = get_espresso_word(fp, word);
        if (r == 3)
        {
            level_inc--;
        }
        else
        {
            gmx_fatal(FARGS, "Expected '}' after section '%s' in file '%s'",
                      keyword, infile);
        }
    }

    return level_inc;
}

enum {
    espID, espPOS, espTYPE, espQ, espV, espF, espMOLECULE, espNR
};
const char *esp_prop[espNR] = {
    "id", "pos", "type", "q", "v", "f",
    "molecule"
};

static void read_espresso_conf(const char *infile,
                               t_atoms *atoms, rvec x[], rvec *v, matrix box)
{
    t_symtab *symtab = NULL;
    FILE     *fp;
    char      word[STRLEN], buf[STRLEN];
    int       natoms, level, npar, r, nprop, p, i, m, molnr;
    int       prop[32];
    double    d;
    gmx_bool  bFoundParticles, bFoundProp, bFoundVariable, bMol;

    if (!symtab)
    {
        snew(symtab, 1);
        open_symtab(symtab);
    }

    clear_mat(box);

    fp = gmx_fio_fopen(infile, "r");

    bFoundParticles = FALSE;
    bFoundVariable  = FALSE;
    bMol            = FALSE;
    level           = 0;
    while ((r = get_espresso_word(fp, word)))
    {
        if (level == 1 && strcmp(word, "particles") == 0 && !bFoundParticles)
        {
            bFoundParticles = TRUE;
            level          += check_open_parenthesis(fp, r, infile, "particles");
            nprop           = 0;
            while (level == 2 && (r = get_espresso_word(fp, word)))
            {
                bFoundProp = FALSE;
                for (p = 0; p < espNR; p++)
                {
                    if (strcmp(word, esp_prop[p]) == 0)
                    {
                        bFoundProp    = TRUE;
                        prop[nprop++] = p;
                        /* printf("  prop[%d] = %s\n",nprop-1,esp_prop[prop[nprop-1]]); */
                    }
                }
                if (!bFoundProp && word[0] != '}')
                {
                    gmx_fatal(FARGS, "Can not read Espresso files with particle property '%s'", word);
                }
                if (bFoundProp && p == espMOLECULE)
                {
                    bMol = TRUE;
                }
                if (r == 3)
                {
                    level--;
                }
            }

            i = 0;
            while (level > 0 && (r = get_espresso_word(fp, word)))
            {
                if (r == 2)
                {
                    level++;
                }
                else if (r == 3)
                {
                    level--;
                }
                if (level == 2)
                {
                    for (p = 0; p < nprop; p++)
                    {
                        switch (prop[p])
                        {
                            case espID:
                                r = get_espresso_word(fp, word);
                                /* Not used */
                                break;
                            case espPOS:
                                for (m = 0; m < 3; m++)
                                {
                                    r = get_espresso_word(fp, word);
                                    sscanf(word, "%lf", &d);
                                    x[i][m] = d;
                                }
                                break;
                            case espTYPE:
                                r                   = get_espresso_word(fp, word);
                                atoms->atom[i].type = strtol(word, NULL, 10);
                                break;
                            case espQ:
                                r = get_espresso_word(fp, word);
                                sscanf(word, "%lf", &d);
                                atoms->atom[i].q = d;
                                break;
                            case espV:
                                for (m = 0; m < 3; m++)
                                {
                                    r = get_espresso_word(fp, word);
                                    sscanf(word, "%lf", &d);
                                    v[i][m] = d;
                                }
                                break;
                            case espF:
                                for (m = 0; m < 3; m++)
                                {
                                    r = get_espresso_word(fp, word);
                                    /* not used */
                                }
                                break;
                            case espMOLECULE:
                                r     = get_espresso_word(fp, word);
                                molnr = strtol(word, NULL, 10);
                                if (i == 0 ||
                                    atoms->resinfo[atoms->atom[i-1].resind].nr != molnr)
                                {
                                    atoms->atom[i].resind =
                                        (i == 0 ? 0 : atoms->atom[i-1].resind+1);
                                    atoms->resinfo[atoms->atom[i].resind].nr       = molnr;
                                    atoms->resinfo[atoms->atom[i].resind].ic       = ' ';
                                    atoms->resinfo[atoms->atom[i].resind].chainid  = ' ';
                                    atoms->resinfo[atoms->atom[i].resind].chainnum = molnr; /* Not sure if this is right? */
                                }
                                else
                                {
                                    atoms->atom[i].resind = atoms->atom[i-1].resind;
                                }
                                break;
                        }
                    }
                    /* Generate an atom name from the particle type */
                    sprintf(buf, "T%d", atoms->atom[i].type);
                    atoms->atomname[i] = put_symtab(symtab, buf);
                    if (bMol)
                    {
                        if (i == 0 || atoms->atom[i].resind != atoms->atom[i-1].resind)
                        {
                            atoms->resinfo[atoms->atom[i].resind].name =
                                put_symtab(symtab, "MOL");
                        }
                    }
                    else
                    {
                        /* Residue number is the atom number */
                        atoms->atom[i].resind = i;
                        /* Generate an residue name from the particle type */
                        if (atoms->atom[i].type < 26)
                        {
                            sprintf(buf, "T%c", 'A'+atoms->atom[i].type);
                        }
                        else
                        {
                            sprintf(buf, "T%c%c",
                                    'A'+atoms->atom[i].type/26, 'A'+atoms->atom[i].type%26);
                        }
                        t_atoms_set_resinfo(atoms, i, symtab, buf, i, ' ', 0, ' ');
                    }

                    if (r == 3)
                    {
                        level--;
                    }
                    i++;
                }
            }
            atoms->nres = atoms->nr;

            if (i != atoms->nr)
            {
                gmx_fatal(FARGS, "Internal inconsistency in Espresso routines, read %d atoms, expected %d atoms", i, atoms->nr);
            }
        }
        else if (level == 1 && strcmp(word, "variable") == 0 && !bFoundVariable)
        {
            bFoundVariable = TRUE;
            level         += check_open_parenthesis(fp, r, infile, "variable");
            while (level == 2 && (r = get_espresso_word(fp, word)))
            {
                if (level == 2 && strcmp(word, "box_l") == 0)
                {
                    for (m = 0; m < 3; m++)
                    {
                        r = get_espresso_word(fp, word);
                        sscanf(word, "%lf", &d);
                        box[m][m] = d;
                    }
                    level += check_close_parenthesis(fp, r, infile, "box_l");
                }
            }
        }
        else if (r == 2)
        {
            level++;
        }
        else if (r == 3)
        {
            level--;
        }
    }

    if (!bFoundParticles)
    {
        fprintf(stderr, "Did not find a particles section in Espresso file '%s'\n",
                infile);
    }

    gmx_fio_fclose(fp);
}

static int get_espresso_coordnum(const char *infile)
{
    FILE    *fp;
    char     word[STRLEN];
    int      natoms, level, r;
    gmx_bool bFoundParticles;

    natoms = 0;

    fp = gmx_fio_fopen(infile, "r");

    bFoundParticles = FALSE;
    level           = 0;
    while ((r = get_espresso_word(fp, word)) && !bFoundParticles)
    {
        if (level == 1 && strcmp(word, "particles") == 0 && !bFoundParticles)
        {
            bFoundParticles = TRUE;
            level          += check_open_parenthesis(fp, r, infile, "particles");
            while (level > 0 && (r = get_espresso_word(fp, word)))
            {
                if (r == 2)
                {
                    level++;
                    if (level == 2)
                    {
                        natoms++;
                    }
                }
                else if (r == 3)
                {
                    level--;
                }
            }
        }
        else if (r == 2)
        {
            level++;
        }
        else if (r == 3)
        {
            level--;
        }
    }
    if (!bFoundParticles)
    {
        fprintf(stderr, "Did not find a particles section in Espresso file '%s'\n",
                infile);
    }

    gmx_fio_fclose(fp);

    return natoms;
}

static void write_espresso_conf_indexed(FILE *out, const char *title,
                                        t_atoms *atoms, int nx, atom_id *index,
                                        rvec *x, rvec *v, matrix box)
{
    int i, j;

    fprintf(out, "# %s\n", title);
    if (TRICLINIC(box))
    {
        gmx_warning("The Espresso format does not support triclinic unit-cells");
    }
    fprintf(out, "{variable {box_l %f %f %f}}\n", box[0][0], box[1][1], box[2][2]);

    fprintf(out, "{particles {id pos type q%s}\n", v ? " v" : "");
    for (i = 0; i < nx; i++)
    {
        if (index)
        {
            j = index[i];
        }
        else
        {
            j = i;
        }
        fprintf(out, "\t{%d %f %f %f %d %g",
                j, x[j][XX], x[j][YY], x[j][ZZ],
                atoms->atom[j].type, atoms->atom[j].q);
        if (v)
        {
            fprintf(out, " %f %f %f", v[j][XX], v[j][YY], v[j][ZZ]);
        }
        fprintf(out, "}\n");
    }
    fprintf(out, "}\n");
}

static void get_coordnum_fp (FILE *in, char *title, int *natoms)
{
    char line[STRLEN+1];

    fgets2 (title, STRLEN, in);
    fgets2 (line, STRLEN, in);
    if (sscanf (line, "%d", natoms) != 1)
    {
        gmx_fatal(FARGS, "gro file does not have the number of atoms on the second line");
    }
}

static void get_coordnum (const char *infile, int *natoms)
{
    FILE *in;
    char  title[STRLEN];

    in = gmx_fio_fopen(infile, "r");
    get_coordnum_fp(in, title, natoms);
    gmx_fio_fclose (in);
}

static gmx_bool get_w_conf(FILE *in, const char *infile, char *title,
                           t_symtab *symtab, t_atoms *atoms, int *ndec,
                           rvec x[], rvec *v, matrix box)
{
    char       name[6];
    char       line[STRLEN+1], *ptr;
    char       buf[256];
    double     x1, y1, z1, x2, y2, z2;
    rvec       xmin, xmax;
    int        natoms, i, m, resnr, newres, oldres, ddist, c;
    gmx_bool   bFirst, bVel;
    char      *p1, *p2, *p3;

    newres  = -1;
    oldres  = NOTSET; /* Unlikely number for the first residue! */
    ddist   = 0;

    /* Read the title and number of atoms */
    get_coordnum_fp(in, title, &natoms);

    if (natoms > atoms->nr)
    {
        gmx_fatal(FARGS, "gro file contains more atoms (%d) than expected (%d)",
                  natoms, atoms->nr);
    }
    else if (natoms <  atoms->nr)
    {
        fprintf(stderr, "Warning: gro file contains less atoms (%d) than expected"
                " (%d)\n", natoms, atoms->nr);
    }

    bFirst = TRUE;

    bVel = FALSE;

    /* just pray the arrays are big enough */
    for (i = 0; (i < natoms); i++)
    {
        if ((fgets2 (line, STRLEN, in)) == NULL)
        {
            unexpected_eof(infile, i+2);
        }
        if (strlen(line) < 39)
        {
            gmx_fatal(FARGS, "Invalid line in %s for atom %d:\n%s", infile, i+1, line);
        }

        /* determine read precision from distance between periods
           (decimal points) */
        if (bFirst)
        {
            bFirst = FALSE;
            p1     = strchr(line, '.');
            if (p1 == NULL)
            {
                gmx_fatal(FARGS, "A coordinate in file %s does not contain a '.'", infile);
            }
            p2 = strchr(&p1[1], '.');
            if (p2 == NULL)
            {
                gmx_fatal(FARGS, "A coordinate in file %s does not contain a '.'", infile);
            }
            ddist = p2 - p1;
            *ndec = ddist - 5;

            p3 = strchr(&p2[1], '.');
            if (p3 == NULL)
            {
                gmx_fatal(FARGS, "A coordinate in file %s does not contain a '.'", infile);
            }

            if (p3 - p2 != ddist)
            {
                gmx_fatal(FARGS, "The spacing of the decimal points in file %s is not consistent for x, y and z", infile);
            }
        }

        /* residue number*/
        memcpy(name, line, 5);
        name[5] = '\0';
        sscanf(name, "%d", &resnr);
        memcpy(name, line+5, 5);
        name[5] = '\0';
        if (resnr != oldres)
        {
            oldres = resnr;
            newres++;
            if (newres >= natoms)
            {
                gmx_fatal(FARGS, "More residues than atoms in %s (natoms = %d)",
                          infile, natoms);
            }
            atoms->atom[i].resind = newres;
            t_atoms_set_resinfo(atoms, i, symtab, name, resnr, ' ', 0, ' ');
        }
        else
        {
            atoms->atom[i].resind = newres;
        }

        /* atomname */
        memcpy(name, line+10, 5);
        atoms->atomname[i] = put_symtab(symtab, name);

        /* eventueel controle atomnumber met i+1 */

        /* coordinates (start after residue shit) */
        ptr = line + 20;
        /* Read fixed format */
        for (m = 0; m < DIM; m++)
        {
            for (c = 0; (c < ddist && ptr[0]); c++)
            {
                buf[c] = ptr[0];
                ptr++;
            }
            buf[c] = '\0';
            if (sscanf (buf, "%lf %lf", &x1, &x2) != 1)
            {
                gmx_fatal(FARGS, "Something is wrong in the coordinate formatting of file %s. Note that gro is fixed format (see the manual)", infile);
            }
            else
            {
                x[i][m] = x1;
            }
        }

        /* velocities (start after residues and coordinates) */
        if (v)
        {
            /* Read fixed format */
            for (m = 0; m < DIM; m++)
            {
                for (c = 0; (c < ddist && ptr[0]); c++)
                {
                    buf[c] = ptr[0];
                    ptr++;
                }
                buf[c] = '\0';
                if (sscanf (buf, "%lf", &x1) != 1)
                {
                    v[i][m] = 0;
                }
                else
                {
                    v[i][m] = x1;
                    bVel    = TRUE;
                }
            }
        }
    }
    atoms->nres = newres + 1;

    /* box */
    fgets2 (line, STRLEN, in);
    if (sscanf (line, "%lf%lf%lf", &x1, &y1, &z1) != 3)
    {
        gmx_warning("Bad box in file %s", infile);

        /* Generate a cubic box */
        for (m = 0; (m < DIM); m++)
        {
            xmin[m] = xmax[m] = x[0][m];
        }
        for (i = 1; (i < atoms->nr); i++)
        {
            for (m = 0; (m < DIM); m++)
            {
                xmin[m] = min(xmin[m], x[i][m]);
                xmax[m] = max(xmax[m], x[i][m]);
            }
        }
        for (i = 0; i < DIM; i++)
        {
            for (m = 0; m < DIM; m++)
            {
                box[i][m] = 0.0;
            }
        }
        for (m = 0; (m < DIM); m++)
        {
            box[m][m] = (xmax[m]-xmin[m]);
        }
        fprintf(stderr, "Generated a cubic box %8.3f x %8.3f x %8.3f\n",
                box[XX][XX], box[YY][YY], box[ZZ][ZZ]);
    }
    else
    {
        /* We found the first three values, the diagonal elements */
        box[XX][XX] = x1;
        box[YY][YY] = y1;
        box[ZZ][ZZ] = z1;
        if (sscanf (line, "%*f%*f%*f%lf%lf%lf%lf%lf%lf",
                    &x1, &y1, &z1, &x2, &y2, &z2) != 6)
        {
            x1 = y1 = z1 = x2 = y2 = z2 = 0.0;
        }
        box[XX][YY] = x1;
        box[XX][ZZ] = y1;
        box[YY][XX] = z1;
        box[YY][ZZ] = x2;
        box[ZZ][XX] = y2;
        box[ZZ][YY] = z2;
    }

    return bVel;
}

static void read_whole_conf(const char *infile, char *title,
                            t_atoms *atoms, rvec x[], rvec *v, matrix box)
{
    FILE    *in;
    int      ndec;
    t_symtab symtab;

    /* open file */
    in = gmx_fio_fopen(infile, "r");

    open_symtab(&symtab);
    get_w_conf(in, infile, title, &symtab, atoms, &ndec, x, v, box);
    /* We can't free the symbols, as they are still used in atoms, so
     * the only choice is to leak them. */
    free_symtab(&symtab);

    gmx_fio_fclose(in);
}

gmx_bool gro_next_x_or_v(FILE *status, t_trxframe *fr)
{
    t_atoms  atoms;
    t_symtab symtab;
    char     title[STRLEN], *p;
    double   tt;
    int      ndec = 0, i;

    if (gmx_eof(status))
    {
        return FALSE;
    }

    open_symtab(&symtab);
    atoms.nr = fr->natoms;
    snew(atoms.atom, fr->natoms);
    atoms.nres = fr->natoms;
    snew(atoms.resinfo, fr->natoms);
    snew(atoms.atomname, fr->natoms);

    fr->bV    = get_w_conf(status, title, title, &symtab, &atoms, &ndec, fr->x, fr->v, fr->box);
    fr->bPrec = TRUE;
    fr->prec  = 1;
    /* prec = 10^ndec: */
    for (i = 0; i < ndec; i++)
    {
        fr->prec *= 10;
    }
    fr->title  = title;
    fr->bTitle = TRUE;
    fr->bX     = TRUE;
    fr->bBox   = TRUE;

    sfree(atoms.atom);
    sfree(atoms.resinfo);
    sfree(atoms.atomname);
    done_symtab(&symtab);

    if ((p = strstr(title, "t=")) != NULL)
    {
        p += 2;
        if (sscanf(p, "%lf", &tt) == 1)
        {
            fr->time  = tt;
            fr->bTime = TRUE;
        }
        else
        {
            fr->time  = 0;
            fr->bTime = FALSE;
        }
    }

    if (atoms.nr != fr->natoms)
    {
        gmx_fatal(FARGS, "Number of atoms in gro frame (%d) doesn't match the number in the previous frame (%d)", atoms.nr, fr->natoms);
    }

    return TRUE;
}

int gro_first_x_or_v(FILE *status, t_trxframe *fr)
{
    char title[STRLEN];

    frewind(status);
    fprintf(stderr, "Reading frames from gro file");
    get_coordnum_fp(status, title, &fr->natoms);
    frewind(status);
    fprintf(stderr, " '%s', %d atoms.\n", title, fr->natoms);
    fr->bTitle = TRUE;
    fr->title  = title;
    if (fr->natoms == 0)
    {
        gmx_file("No coordinates in gro file");
    }

    snew(fr->x, fr->natoms);
    snew(fr->v, fr->natoms);
    gro_next_x_or_v(status, fr);

    return fr->natoms;
}

static void make_hconf_format(int pr, gmx_bool bVel, char format[])
{
    int l, vpr;

    /* build format string for printing,
       something like "%8.3f" for x and "%8.4f" for v */
    if (pr < 0)
    {
        pr = 0;
    }
    if (pr > 30)
    {
        pr = 30;
    }
    l   = pr+5;
    vpr = pr+1;
    if (bVel)
    {
        sprintf(format, "%%%d.%df%%%d.%df%%%d.%df%%%d.%df%%%d.%df%%%d.%df\n",
                l, pr, l, pr, l, pr, l, vpr, l, vpr, l, vpr);
    }
    else
    {
        sprintf(format, "%%%d.%df%%%d.%df%%%d.%df\n", l, pr, l, pr, l, pr);
    }

}

static void write_hconf_box(FILE *out, int pr, matrix box)
{
    char format[100];
    int  l;

    if (pr < 5)
    {
        pr = 5;
    }
    l = pr+5;

    if (box[XX][YY] || box[XX][ZZ] || box[YY][XX] || box[YY][ZZ] ||
        box[ZZ][XX] || box[ZZ][YY])
    {
        sprintf(format, "%%%d.%df%%%d.%df%%%d.%df"
                "%%%d.%df%%%d.%df%%%d.%df%%%d.%df%%%d.%df%%%d.%df\n",
                l, pr, l, pr, l, pr, l, pr, l, pr, l, pr, l, pr, l, pr, l, pr);
        fprintf(out, format,
                box[XX][XX], box[YY][YY], box[ZZ][ZZ],
                box[XX][YY], box[XX][ZZ], box[YY][XX],
                box[YY][ZZ], box[ZZ][XX], box[ZZ][YY]);
    }
    else
    {
        sprintf(format, "%%%d.%df%%%d.%df%%%d.%df\n", l, pr, l, pr, l, pr);
        fprintf(out, format,
                box[XX][XX], box[YY][YY], box[ZZ][ZZ]);
    }
}

void write_hconf_indexed_p(FILE *out, const char *title, t_atoms *atoms,
                           int nx, atom_id index[], int pr,
                           rvec *x, rvec *v, matrix box)
{
    char resnm[6], nm[6], format[100];
    int  ai, i, resind, resnr;

    bromacs(format, 99);
    fprintf (out, "%s\n", (title && title[0]) ? title : format);
    fprintf (out, "%5d\n", nx);

    make_hconf_format(pr, v != NULL, format);

    for (i = 0; (i < nx); i++)
    {
        ai = index[i];

        resind = atoms->atom[ai].resind;
        strncpy(resnm, " ??? ", sizeof(resnm)-1);
        if (resind < atoms->nres)
        {
            strncpy(resnm, *atoms->resinfo[resind].name, sizeof(resnm)-1);
            resnr = atoms->resinfo[resind].nr;
        }
        else
        {
            strncpy(resnm, " ??? ", sizeof(resnm)-1);
            resnr = resind + 1;
        }

        if (atoms->atom)
        {
            strncpy(nm, *atoms->atomname[ai], sizeof(nm)-1);
        }
        else
        {
            strncpy(nm, " ??? ", sizeof(nm)-1);
        }

        fprintf(out, "%5d%-5.5s%5.5s%5d", resnr%100000, resnm, nm, (ai+1)%100000);
        /* next fprintf uses built format string */
        if (v)
        {
            fprintf(out, format,
                    x[ai][XX], x[ai][YY], x[ai][ZZ], v[ai][XX], v[ai][YY], v[ai][ZZ]);
        }
        else
        {
            fprintf(out, format,
                    x[ai][XX], x[ai][YY], x[ai][ZZ]);
        }
    }

    write_hconf_box(out, pr, box);

    fflush(out);
}

static void write_hconf_mtop(FILE *out, const char *title, gmx_mtop_t *mtop,
                             int pr,
                             rvec *x, rvec *v, matrix box)
{
    char                    format[100];
    int                     i, resnr;
    gmx_mtop_atomloop_all_t aloop;
    t_atom                 *atom;
    char                   *atomname, *resname;

    bromacs(format, 99);
    fprintf (out, "%s\n", (title && title[0]) ? title : format);
    fprintf (out, "%5d\n", mtop->natoms);

    make_hconf_format(pr, v != NULL, format);

    aloop = gmx_mtop_atomloop_all_init(mtop);
    while (gmx_mtop_atomloop_all_next(aloop, &i, &atom))
    {
        gmx_mtop_atomloop_all_names(aloop, &atomname, &resnr, &resname);

        fprintf(out, "%5d%-5.5s%5.5s%5d",
                resnr%100000, resname, atomname, (i+1)%100000);
        /* next fprintf uses built format string */
        if (v)
        {
            fprintf(out, format,
                    x[i][XX], x[i][YY], x[i][ZZ], v[i][XX], v[i][YY], v[i][ZZ]);
        }
        else
        {
            fprintf(out, format,
                    x[i][XX], x[i][YY], x[i][ZZ]);
        }
    }

    write_hconf_box(out, pr, box);

    fflush(out);
}

void write_hconf_p(FILE *out, const char *title, t_atoms *atoms, int pr,
                   rvec *x, rvec *v, matrix box)
{
    atom_id *aa;
    int      i;

    snew(aa, atoms->nr);
    for (i = 0; (i < atoms->nr); i++)
    {
        aa[i] = i;
    }
    write_hconf_indexed_p(out, title, atoms, atoms->nr, aa, pr, x, v, box);
    sfree(aa);
}

void write_conf_p(const char *outfile, const char *title,
                  t_atoms *atoms, int pr,
                  rvec *x, rvec *v, matrix box)
{
    FILE *out;

    out = gmx_fio_fopen(outfile, "w");
    write_hconf_p(out, title, atoms, pr, x, v, box);

    gmx_fio_fclose (out);
}

static void write_conf(const char *outfile, const char *title, t_atoms *atoms,
                       rvec *x, rvec *v, matrix box)
{
    write_conf_p(outfile, title, atoms, 3, x, v, box);
}

void write_sto_conf_indexed(const char *outfile, const char *title,
                            t_atoms *atoms,
                            rvec x[], rvec *v, int ePBC, matrix box,
                            atom_id nindex, atom_id index[])
{
    FILE       *out;
    int         ftp;
    t_trxframe  fr;

    ftp = fn2ftp(outfile);
    switch (ftp)
    {
        case efGRO:
            out = gmx_fio_fopen(outfile, "w");
            write_hconf_indexed_p(out, title, atoms, nindex, index, 3, x, v, box);
            gmx_fio_fclose(out);
            break;
        case efG96:
            clear_trxframe(&fr, TRUE);
            fr.bTitle = TRUE;
            fr.title  = title;
            fr.natoms = atoms->nr;
            fr.bAtoms = TRUE;
            fr.atoms  = atoms;
            fr.bX     = TRUE;
            fr.x      = x;
            if (v)
            {
                fr.bV = TRUE;
                fr.v  = v;
            }
            fr.bBox = TRUE;
            copy_mat(box, fr.box);
            out = gmx_fio_fopen(outfile, "w");
            write_g96_conf(out, &fr, nindex, index);
            gmx_fio_fclose(out);
            break;
        case efPDB:
        case efBRK:
        case efENT:
        case efPQR:
            out = gmx_fio_fopen(outfile, "w");
            write_pdbfile_indexed(out, title, atoms, x, ePBC, box, ' ', -1, nindex, index, NULL, TRUE);
            gmx_fio_fclose(out);
            break;
        case efESP:
            out = gmx_fio_fopen(outfile, "w");
            write_espresso_conf_indexed(out, title, atoms, nindex, index, x, v, box);
            gmx_fio_fclose(out);
            break;
        case efTPR:
        case efTPB:
        case efTPA:
            gmx_fatal(FARGS, "Sorry, can not write a topology to %s", outfile);
            break;
        default:
            gmx_incons("Not supported in write_sto_conf_indexed");
    }
}

static void write_xyz_conf(const char *outfile, const char *title,
                           t_atoms *atoms, rvec *x)
{
    FILE          *fp;
    int            i, anr;
    real           value;
    char          *ptr, *name;
    gmx_atomprop_t aps = gmx_atomprop_init();

    fp = gmx_fio_fopen(outfile, "w");
    fprintf(fp, "%3d\n", atoms->nr);
    fprintf(fp, "%s\n", title);
    for (i = 0; (i < atoms->nr); i++)
    {
        anr  = atoms->atom[i].atomnumber;
        name = *atoms->atomname[i];
        if (anr == NOTSET)
        {
            if (gmx_atomprop_query(aps, epropElement, "???", name, &value))
            {
                anr = gmx_nint(value);
            }
        }
        if ((ptr = gmx_atomprop_element(aps, anr)) == NULL)
        {
            ptr = name;
        }
        fprintf(fp, "%3s%10.5f%10.5f%10.5f\n", ptr,
                10*x[i][XX], 10*x[i][YY], 10*x[i][ZZ]);
    }
    gmx_fio_fclose(fp);
    gmx_atomprop_destroy(aps);
}

void write_sto_conf(const char *outfile, const char *title, t_atoms *atoms,
                    rvec x[], rvec *v, int ePBC, matrix box)
{
    FILE       *out;
    int         ftp;
    t_trxframe  fr;

    ftp = fn2ftp(outfile);
    switch (ftp)
    {
        case efGRO:
            write_conf(outfile, title, atoms, x, v, box);
            break;
        case efG96:
            clear_trxframe(&fr, TRUE);
            fr.bTitle = TRUE;
            fr.title  = title;
            fr.natoms = atoms->nr;
            fr.bAtoms = TRUE;
            fr.atoms  = atoms;
            fr.bX     = TRUE;
            fr.x      = x;
            if (v)
            {
                fr.bV = TRUE;
                fr.v  = v;
            }
            fr.bBox = TRUE;
            copy_mat(box, fr.box);
            out = gmx_fio_fopen(outfile, "w");
            write_g96_conf(out, &fr, -1, NULL);
            gmx_fio_fclose(out);
            break;
        case efXYZ:
            write_xyz_conf(outfile, (strlen(title) > 0) ? title : outfile, atoms, x);
            break;
        case efPDB:
        case efBRK:
        case efENT:
            out = gmx_fio_fopen(outfile, "w");
            write_pdbfile(out, title, atoms, x, ePBC, box, ' ', -1, NULL, TRUE);
            gmx_fio_fclose(out);
            break;
        case efESP:
            out = gmx_fio_fopen(outfile, "w");
            write_espresso_conf_indexed(out, title, atoms, atoms->nr, NULL, x, v, box);
            gmx_fio_fclose(out);
            break;
        case efTPR:
        case efTPB:
        case efTPA:
            gmx_fatal(FARGS, "Sorry, can not write a topology to %s", outfile);
            break;
        default:
            gmx_incons("Not supported in write_sto_conf");
    }
}

void write_sto_conf_mtop(const char *outfile, const char *title,
                         gmx_mtop_t *mtop,
                         rvec x[], rvec *v, int ePBC, matrix box)
{
    int     ftp;
    FILE   *out;
    t_atoms atoms;

    ftp = fn2ftp(outfile);
    switch (ftp)
    {
        case efGRO:
            out = gmx_fio_fopen(outfile, "w");
            write_hconf_mtop(out, title, mtop, 3, x, v, box);
            gmx_fio_fclose(out);
            break;
        default:
            /* This is a brute force approach which requires a lot of memory.
             * We should implement mtop versions of all writing routines.
             */
            atoms = gmx_mtop_global_atoms(mtop);

            write_sto_conf(outfile, title, &atoms, x, v, ePBC, box);

            done_atom(&atoms);
            break;
    }
}

static int get_xyz_coordnum(const char *infile)
{
    FILE *fp;
    int   n;

    fp = gmx_fio_fopen(infile, "r");
    if (fscanf(fp, "%d", &n) != 1)
    {
        gmx_fatal(FARGS, "Can not read number of atoms from %s", infile);
    }
    gmx_fio_fclose(fp);

    return n;
}

static void read_xyz_conf(const char *infile, char *title,
                          t_atoms *atoms, rvec *x)
{
    FILE     *fp;
    int       i, n;
    double    xx, yy, zz;
    t_symtab *tab;
    char      atomnm[32], buf[STRLEN];

    snew(tab, 1);
    fp = gmx_fio_fopen(infile, "r");
    fgets2(buf, STRLEN-1, fp);
    if (sscanf(buf, "%d", &n) != 1)
    {
        gmx_fatal(FARGS, "Can not read number of atoms from %s", infile);
    }
    fgets2(buf, STRLEN-1, fp);
    strcpy(title, buf);
    for (i = 0; (i < n); i++)
    {
        fgets2(buf, STRLEN-1, fp);
        if (sscanf(buf, "%s%lf%lf%lf", atomnm, &xx, &yy, &zz) != 4)
        {
            gmx_fatal(FARGS, "Can not read coordinates from %s", infile);
        }
        atoms->atomname[i] = put_symtab(tab, atomnm);
        x[i][XX]           = xx*0.1;
        x[i][YY]           = yy*0.1;
        x[i][ZZ]           = zz*0.1;
    }
    gmx_fio_fclose(fp);
}

void get_stx_coordnum(const char *infile, int *natoms)
{
    FILE      *in;
    int        ftp, tpxver, tpxgen;
    t_trxframe fr;
    char       g96_line[STRLEN+1];

    ftp = fn2ftp(infile);
    range_check(ftp, 0, efNR);
    switch (ftp)
    {
        case efGRO:
            get_coordnum(infile, natoms);
            break;
        case efG96:
            in        = gmx_fio_fopen(infile, "r");
            fr.title  = NULL;
            fr.natoms = -1;
            fr.atoms  = NULL;
            fr.x      = NULL;
            fr.v      = NULL;
            fr.f      = NULL;
            *natoms   = read_g96_conf(in, infile, &fr, g96_line);
            gmx_fio_fclose(in);
            break;
        case efXYZ:
            *natoms = get_xyz_coordnum(infile);
            break;
        case efPDB:
        case efBRK:
        case efENT:
            in = gmx_fio_fopen(infile, "r");
            get_pdb_coordnum(in, natoms);
            gmx_fio_fclose(in);
            break;
        case efESP:
            *natoms = get_espresso_coordnum(infile);
            break;
        case efTPA:
        case efTPB:
        case efTPR:
        {
            t_tpxheader tpx;

            read_tpxheader(infile, &tpx, TRUE, &tpxver, &tpxgen);
            *natoms = tpx.natoms;
            break;
        }
        default:
            gmx_fatal(FARGS, "File type %s not supported in get_stx_coordnum",
                      ftp2ext(ftp));
    }
}

void read_stx_conf(const char *infile, char *title, t_atoms *atoms,
                   rvec x[], rvec *v, int *ePBC, matrix box)
{
<<<<<<< HEAD
    FILE       *in;
    char        buf[256];
    gmx_mtop_t *mtop;
    t_topology  top;
    t_trxframe  fr;
    int         i, ftp, natoms;
    real        d;
    char        g96_line[STRLEN+1];

    if (atoms->nr == 0)
    {
        fprintf(stderr, "Warning: Number of atoms in %s is 0\n", infile);
    }
    else if (atoms->atom == NULL)
    {
        gmx_mem("Uninitialized array atom");
    }

=======
  FILE       *in;
  char       buf[256];
  gmx_mtop_t *mtop;
  t_topology top;
  t_trxframe fr;
  int        i,ftp,natoms;
  real       d;
  char       g96_line[STRLEN+1];

  if (atoms->nr == 0)
    fprintf(stderr,"Warning: Number of atoms in %s is 0\n",infile);
  else if (atoms->atom == NULL)
    gmx_mem("Uninitialized array atom");
  
  if (ePBC)
    *ePBC = -1;

  ftp=fn2ftp(infile);
  switch (ftp) {
  case efGRO:
    read_whole_conf(infile, title, atoms, x, v, box);
    break;
  case efXYZ:
    read_xyz_conf(infile,title,atoms,x);
    break;
  case efG96:
    fr.title  = NULL;
    fr.natoms = atoms->nr;
    fr.atoms = atoms;
    fr.x = x;
    fr.v = v;
    fr.f = NULL;
    in = gmx_fio_fopen(infile,"r");
    read_g96_conf(in, infile, &fr, g96_line);
    gmx_fio_fclose(in);
    copy_mat(fr.box,box);
    strncpy(title, fr.title, STRLEN);
    break;
  case efPDB:
  case efBRK:
  case efENT:
    read_pdb_conf(infile, title, atoms, x, ePBC, box, TRUE, NULL);
    break;
  case efESP:
    read_espresso_conf(infile,atoms,x,v,box);
    break;
  case efTPR:
  case efTPB:
  case efTPA: 
    snew(mtop,1);
    i = read_tpx(infile,NULL,box,&natoms,x,v,NULL,mtop);
>>>>>>> 2bb71183
    if (ePBC)
    {
        *ePBC = -1;
    }

    ftp = fn2ftp(infile);
    switch (ftp)
    {
        case efGRO:
            read_whole_conf(infile, title, atoms, x, v, box);
            break;
        case efXYZ:
            read_xyz_conf(infile, title, atoms, x);
            break;
        case efG96:
            fr.title  = title;
            fr.natoms = atoms->nr;
            fr.atoms  = atoms;
            fr.x      = x;
            fr.v      = v;
            fr.f      = NULL;
            in        = gmx_fio_fopen(infile, "r");
            read_g96_conf(in, infile, &fr, g96_line);
            gmx_fio_fclose(in);
            copy_mat(fr.box, box);
            break;
        case efPDB:
        case efBRK:
        case efENT:
            read_pdb_conf(infile, title, atoms, x, ePBC, box, TRUE, NULL);
            break;
        case efESP:
            read_espresso_conf(infile, atoms, x, v, box);
            break;
        case efTPR:
        case efTPB:
        case efTPA:
            snew(mtop, 1);
            i = read_tpx(infile, NULL, box, &natoms, x, v, NULL, mtop);
            if (ePBC)
            {
                *ePBC = i;
            }

            strcpy(title, *(mtop->name));

            /* Free possibly allocated memory */
            done_atom(atoms);

            *atoms = gmx_mtop_global_atoms(mtop);
            top    = gmx_mtop_t_to_t_topology(mtop);
            tpx_make_chain_identifiers(atoms, &top.mols);

            sfree(mtop);
            /* The strings in the symtab are still in use in the returned t_atoms
             * structure, so we should not free them. But there is no place to put the
             * symbols; the only choice is to leak the memory...
             * So we clear the symbol table before freeing the topology structure. */
            free_symtab(&top.symtab);
            done_top(&top);

            break;
        default:
            gmx_incons("Not supported in read_stx_conf");
    }
}<|MERGE_RESOLUTION|>--- conflicted
+++ resolved
@@ -1706,7 +1706,6 @@
 void read_stx_conf(const char *infile, char *title, t_atoms *atoms,
                    rvec x[], rvec *v, int *ePBC, matrix box)
 {
-<<<<<<< HEAD
     FILE       *in;
     char        buf[256];
     gmx_mtop_t *mtop;
@@ -1725,59 +1724,6 @@
         gmx_mem("Uninitialized array atom");
     }
 
-=======
-  FILE       *in;
-  char       buf[256];
-  gmx_mtop_t *mtop;
-  t_topology top;
-  t_trxframe fr;
-  int        i,ftp,natoms;
-  real       d;
-  char       g96_line[STRLEN+1];
-
-  if (atoms->nr == 0)
-    fprintf(stderr,"Warning: Number of atoms in %s is 0\n",infile);
-  else if (atoms->atom == NULL)
-    gmx_mem("Uninitialized array atom");
-  
-  if (ePBC)
-    *ePBC = -1;
-
-  ftp=fn2ftp(infile);
-  switch (ftp) {
-  case efGRO:
-    read_whole_conf(infile, title, atoms, x, v, box);
-    break;
-  case efXYZ:
-    read_xyz_conf(infile,title,atoms,x);
-    break;
-  case efG96:
-    fr.title  = NULL;
-    fr.natoms = atoms->nr;
-    fr.atoms = atoms;
-    fr.x = x;
-    fr.v = v;
-    fr.f = NULL;
-    in = gmx_fio_fopen(infile,"r");
-    read_g96_conf(in, infile, &fr, g96_line);
-    gmx_fio_fclose(in);
-    copy_mat(fr.box,box);
-    strncpy(title, fr.title, STRLEN);
-    break;
-  case efPDB:
-  case efBRK:
-  case efENT:
-    read_pdb_conf(infile, title, atoms, x, ePBC, box, TRUE, NULL);
-    break;
-  case efESP:
-    read_espresso_conf(infile,atoms,x,v,box);
-    break;
-  case efTPR:
-  case efTPB:
-  case efTPA: 
-    snew(mtop,1);
-    i = read_tpx(infile,NULL,box,&natoms,x,v,NULL,mtop);
->>>>>>> 2bb71183
     if (ePBC)
     {
         *ePBC = -1;
@@ -1793,7 +1739,7 @@
             read_xyz_conf(infile, title, atoms, x);
             break;
         case efG96:
-            fr.title  = title;
+            fr.title  = NULL;
             fr.natoms = atoms->nr;
             fr.atoms  = atoms;
             fr.x      = x;
@@ -1803,6 +1749,7 @@
             read_g96_conf(in, infile, &fr, g96_line);
             gmx_fio_fclose(in);
             copy_mat(fr.box, box);
+            strncpy(title, fr.title, STRLEN);
             break;
         case efPDB:
         case efBRK:

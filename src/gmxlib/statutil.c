/* -*- mode: c; tab-width: 4; indent-tabs-mode: nil; c-basic-offset: 4; c-file-style: "stroustrup"; -*-
 *
 * 
 *                This source code is part of
 * 
 *                 G   R   O   M   A   C   S
 * 
 *          GROningen MAchine for Chemical Simulations
 * 
 *                        VERSION 3.2.0
 * Written by David van der Spoel, Erik Lindahl, Berk Hess, and others.
 * Copyright (c) 1991-2000, University of Groningen, The Netherlands.
 * Copyright (c) 2001-2004, The GROMACS development team,
 * check out http://www.gromacs.org for more information.
 
 * This program is free software; you can redistribute it and/or
 * modify it under the terms of the GNU General Public License
 * as published by the Free Software Foundation; either version 2
 * of the License, or (at your option) any later version.
 * 
 * If you want to redistribute modifications, please consider that
 * scientific software is very special. Version control is crucial -
 * bugs must be traceable. We will be happy to consider code for
 * inclusion in the official distribution, but derived work must not
 * be called official GROMACS. Details are found in the README & COPYING
 * files - if they are missing, get the official version at www.gromacs.org.
 * 
 * To help us fund GROMACS development, we humbly ask that you cite
 * the papers on the package - you can find them in the top README file.
 * 
 * For more info, check our website at http://www.gromacs.org
 * 
 * And Hey:
 * GROningen Mixture of Alchemy and Childrens' Stories
 */
#ifdef HAVE_CONFIG_H
#include <config.h>
#endif


#include <ctype.h>
#include <assert.h>
#include "copyrite.h"
#include "sysstuff.h"
#include "macros.h"
#include "string2.h"
#include "smalloc.h"
#include "pbc.h"
#include "statutil.h"
#include "names.h"
#include "vec.h"
#include "futil.h"
#include "wman.h"
#include "tpxio.h"
#include "gmx_fatal.h"
#include "network.h"
#include "vec.h"
#include "mtop_util.h"
#include "gmxfio.h"

#ifdef GMX_THREAD_MPI
#include "thread_mpi.h"
#endif

/* used for npri */
#ifdef __sgi
#include <sys/schedctl.h>
#include <sys/sysmp.h>
#endif

/* The source code in this file should be thread-safe. 
      Please keep it that way. */

/******************************************************************
 *
 *             T R A J E C T O R Y   S T U F F
 *
 ******************************************************************/

/* inherently globally shared names: */
static const char *program_name=NULL;
static char *cmd_line=NULL;

#ifdef GMX_THREAD_MPI
/* For now, some things here are simply not re-entrant, so
   we have to actively lock them. */
static tMPI_Thread_mutex_t init_mutex=TMPI_THREAD_MUTEX_INITIALIZER;
#endif


/****************************************************************
 *
 *            E X P O R T E D   F U N C T I O N S
 *
 ****************************************************************/


/* progam names, etc. */

const char *ShortProgram(void)
{
    const char *pr,*ret;
#ifdef GMX_THREAD_MPI
    tMPI_Thread_mutex_lock(&init_mutex);
#endif
    pr=ret=program_name; 
#ifdef GMX_THREAD_MPI
    tMPI_Thread_mutex_unlock(&init_mutex);
#endif
    if ((pr=strrchr(ret,DIR_SEPARATOR)) != NULL)
        ret=pr+1;
    return ret;
}

const char *Program(void)
{
    const char *ret;
#ifdef GMX_THREAD_MPI
    tMPI_Thread_mutex_lock(&init_mutex);
#endif
    ret=program_name; 
#ifdef GMX_THREAD_MPI
    tMPI_Thread_mutex_unlock(&init_mutex);
#endif
    return ret;
}

const char *command_line(void)
{
    const char *ret;
#ifdef GMX_THREAD_MPI
    tMPI_Thread_mutex_lock(&init_mutex);
#endif
    ret=cmd_line; 
#ifdef GMX_THREAD_MPI
    tMPI_Thread_mutex_unlock(&init_mutex);
#endif
    return ret;
}

void set_program_name(const char *argvzero)
{
#ifdef GMX_THREAD_MPI
    tMPI_Thread_mutex_lock(&init_mutex);
#endif
    if (program_name == NULL)
    {
        /* if filename has file ending (e.g. .exe) then strip away */
         char* extpos=strrchr(argvzero,'.');
         if(extpos > strrchr(argvzero,DIR_SEPARATOR))
         {
             program_name=gmx_strndup(argvzero,extpos-argvzero);
         }
         else
         {
             program_name=gmx_strdup(argvzero);
         }
    }
    if (program_name == NULL)
        program_name="GROMACS";
#ifdef GMX_THREAD_MPI
    tMPI_Thread_mutex_unlock(&init_mutex);
#endif
}


void set_command_line(int argc, char *argv[])
{
    int i;
    size_t cmdlength;

#ifdef GMX_THREAD_MPI
    tMPI_Thread_mutex_lock(&init_mutex);
#endif
    if (cmd_line==NULL)
    {
        cmdlength = strlen(argv[0]);
        for (i=1; i<argc; i++) 
        {
            cmdlength += strlen(argv[i]);
        }
        
        /* Fill the cmdline string */
        snew(cmd_line,cmdlength+argc+1);
        for (i=0; i<argc; i++) 
        {
            strcat(cmd_line,argv[i]);
            strcat(cmd_line," ");
        }
    }
#ifdef GMX_THREAD_MPI
    tMPI_Thread_mutex_unlock(&init_mutex);
#endif

}

/* utility functions */

gmx_bool bRmod_fd(double a, double b, double c, gmx_bool bDouble)
{
    int iq;
    double tol;
    
    tol = 2*(bDouble ? GMX_DOUBLE_EPS : GMX_FLOAT_EPS);
    
    iq = (a - b + tol*a)/c;
    
    if (fabs(a - b - c*iq) <= tol*fabs(a))
        return TRUE;
    else
        return FALSE;
}

int check_times2(real t,real t0,real tp, real tpp, gmx_bool bDouble)
{
    int  r;
    real margin;
    
#ifndef GMX_DOUBLE
    /* since t is float, we can not use double precision for bRmod */
    bDouble = FALSE;
#endif
    
    if (t-tp>0 && tp-tpp>0)
        margin = 0.1*min(t-tp,tp-tpp);
    else
        margin = 0;
    
    r=-1;
    if ((!bTimeSet(TBEGIN) || (t >= rTimeValue(TBEGIN)))  &&
        (!bTimeSet(TEND)   || (t <= rTimeValue(TEND)))) {
        if (bTimeSet(TDELTA) && !bRmod_fd(t,t0,rTimeValue(TDELTA),bDouble))
            r = -1;
        else
            r = 0;
    }
    else if (bTimeSet(TEND) && (t >= rTimeValue(TEND)))
        r = 1;
    if (debug) 
        fprintf(debug,"t=%g, t0=%g, b=%g, e=%g, dt=%g: r=%d\n",
                t,t0,rTimeValue(TBEGIN),rTimeValue(TEND),rTimeValue(TDELTA),r);
    return r;
}

int check_times(real t)
{
    return check_times2(t,t,t,t,FALSE);
}




static void set_default_time_unit(const char *time_list[], gmx_bool bCanTime)
{
<<<<<<< HEAD
    int i=0,j;
    const char *select;
=======
    int i,j;
    const char *select = NULL;
>>>>>>> 4280bcc3

    if (bCanTime)
    {
        select = getenv("GMXTIMEUNIT");
        if (select != NULL)
        {
            i = 1;
            while(time_list[i] && strcmp(time_list[i], select) != 0)
            {
                i++;
            }
        }
    }
    if (!bCanTime || select == NULL || 
        time_list[i]==NULL || strcmp(time_list[i], select) != 0)
    {
        /* Set it to the default: ps */
        i = 1;
        while(time_list[i] && strcmp(time_list[i], "ps") != 0)
        {
            i++;
        }
        
    }
    time_list[0] = time_list[i];
}


static void set_default_xvg_format(const char *xvg_list[])
{
    int i,j;
    const char *select,*tmp;

    select = getenv("GMX_VIEW_XVG");
    if (select == NULL)
    {
        /* The default is the first option */
        xvg_list[0] = xvg_list[1];
    }
    else
    {
        i = 1;
        while (xvg_list[i] && strcmp(xvg_list[i], select) != 0)
        {
            i++;
        }
        if (xvg_list[i] != NULL)
        {
            xvg_list[0] = xvg_list[i];
        }
        else
        {
            xvg_list[0] = xvg_list[exvgNONE];
        }
    }
}


/***** T O P O L O G Y   S T U F F ******/

t_topology *read_top(const char *fn,int *ePBC)
{
    int        epbc,natoms;
    t_topology *top;
    
    snew(top,1);
    epbc = read_tpx_top(fn,NULL,NULL,&natoms,NULL,NULL,NULL,top);
    if (ePBC)
        *ePBC = epbc;
    
    return top;
}

/*************************************************************
 *
 *           P A R S I N G   S T U F F
 *
 *************************************************************/

static void usage(const char *type,const char *arg)
{
    assert(arg);
    gmx_fatal(FARGS,"Expected %s argument for option %s\n",type,arg);
}

int iscan(int argc,char *argv[],int *i)
{
    int var;
    
    if (argc > (*i)+1) {
        if (!sscanf(argv[++(*i)],"%d",&var))
            usage("an integer",argv[(*i)-1]);
    } else
        usage("an integer",argv[*i]);
    
    return var;
}

gmx_large_int_t istepscan(int argc,char *argv[],int *i)
{
    gmx_large_int_t var;
    
    if (argc > (*i)+1) {
        if (!sscanf(argv[++(*i)],gmx_large_int_pfmt,&var))
            usage("an integer",argv[(*i)-1]);
    } else
        usage("an integer",argv[*i]);
    
    return var;
}

double dscan(int argc,char *argv[],int *i)
{
    double var;
    
    if (argc > (*i)+1) {
        if (!sscanf(argv[++(*i)],"%lf",&var))
            usage("a real",argv[(*i)-1]);
    } else
        usage("a real",argv[*i]);
    
    return var;
}

char *sscan(int argc,char *argv[],int *i)
{
    if (argc > (*i)+1) 
    {
        if ( (argv[(*i)+1][0]=='-') && (argc > (*i)+2) && 
           (argv[(*i)+2][0]!='-') )
        {
            fprintf(stderr,"Possible missing string argument for option %s\n\n",
                    argv[*i]);
        }
    } 
    else
        usage("a string",argv[*i]);
    
    return argv[++(*i)];
}

int nenum(const char *const enumc[])
{
    int i;
    
    i=1;
    /* we *can* compare pointers directly here! */
    while(enumc[i] && enumc[0]!=enumc[i])
        i++;
    
    return i;
}

static void pdesc(char *desc)
{
    char *ptr,*nptr;
    
    ptr=desc;
    if ((int)strlen(ptr) < 70)
        fprintf(stderr,"\t%s\n",ptr);
    else {
        for(nptr=ptr+70; (nptr != ptr) && (!isspace(*nptr)); nptr--)
            ;
        if (nptr == ptr)
            fprintf(stderr,"\t%s\n",ptr);
        else {
            *nptr='\0';
            nptr++;
            fprintf(stderr,"\t%s\n",ptr);
            pdesc(nptr);
        }
    }
}

static FILE *man_file(const output_env_t oenv,const char *mantp)
{
    FILE   *fp;
    char   buf[256];
    const char *pr = output_env_get_short_program_name(oenv);
    
    if (strcmp(mantp,"ascii") != 0)
        sprintf(buf,"%s.%s",pr,mantp);
    else
        sprintf(buf,"%s.txt",pr);
    fp = gmx_fio_fopen(buf,"w");
    
    return fp;
}

static int add_parg(int npargs,t_pargs *pa,t_pargs *pa_add)
{
    memcpy(&(pa[npargs]),pa_add,sizeof(*pa_add));
    
    return npargs+1;
}

static char *mk_desc(t_pargs *pa, const char *time_unit_str)
{
    char *newdesc=NULL,*ndesc=NULL,*nptr=NULL;
    const char*ptr=NULL;
    int  len,k;
    
    /* First compute length for description */
    len = strlen(pa->desc)+1;
    if ((ptr = strstr(pa->desc,"HIDDEN")) != NULL)
        len += 4;
    if (pa->type == etENUM) {
        len += 10;
        for(k=1; (pa->u.c[k] != NULL); k++) {
            len += strlen(pa->u.c[k])+12;
        }
    }
    snew(newdesc,len);
    
    /* add label for hidden options */
    if (is_hidden(pa)) 
        sprintf(newdesc,"[hidden] %s",ptr+6);
    else
        strcpy(newdesc,pa->desc);
    
    /* change '%t' into time_unit */
#define TUNITLABEL "%t"
#define NTUNIT strlen(TUNITLABEL)
    if (pa->type == etTIME)
        while( (nptr=strstr(newdesc,TUNITLABEL)) != NULL ) {
            nptr[0]='\0';
            nptr+=NTUNIT;
            len+=strlen(time_unit_str)-NTUNIT;
            snew(ndesc,len);
            strcpy(ndesc,newdesc);
            strcat(ndesc,time_unit_str);
            strcat(ndesc,nptr);
            sfree(newdesc);
            newdesc=ndesc;
            ndesc=NULL;
        }
#undef TUNITLABEL
#undef NTUNIT
    
    /* Add extra comment for enumerateds */
    if (pa->type == etENUM) {
        strcat(newdesc,": ");
        for(k=1; (pa->u.c[k] != NULL); k++) {
            strcat(newdesc,"[TT]");
            strcat(newdesc,pa->u.c[k]);
            strcat(newdesc,"[tt]");
            /* Print a comma everywhere but at the last one */
            if (pa->u.c[k+1] != NULL) {
                if (pa->u.c[k+2] == NULL)
                    strcat(newdesc," or ");
                else
                    strcat(newdesc,", ");
            }
        }
    }
    return newdesc;
}


void parse_common_args(int *argc,char *argv[],unsigned long Flags,
		       int nfile,t_filenm fnm[],int npargs,t_pargs *pa,
		       int ndesc,const char **desc,
		       int nbugs,const char **bugs,
                       output_env_t *oenv)
{
    gmx_bool bHelp=FALSE,bHidden=FALSE,bQuiet=FALSE,bVersion=FALSE;
    const char *manstr[] = { NULL, "no", "html", "tex", "nroff", "ascii", 
                            "completion", "py", "xml", "wiki", NULL };
    /* This array should match the order of the enum in oenv.h */
    const char *xvg_format[] = { NULL, "xmgrace", "xmgr", "none", NULL };
    /* This array should match the order of the enum in oenv.h */
    const char *time_units[] = { NULL, "fs", "ps", "ns", "us", "ms", "s", 
                                NULL };
    int  nicelevel=0,mantp=0,npri=0,debug_level=0,verbose_level=0;
    char *deffnm=NULL;
    real tbegin=0,tend=0,tdelta=0;
    gmx_bool bView=FALSE;
    
    t_pargs *all_pa=NULL;
    
    t_pargs npri_pa   = { "-npri", FALSE, etINT,   {&npri},
    "HIDDEN Set non blocking priority (try 128)" };
    t_pargs nice_pa   = { "-nice", FALSE, etINT,   {&nicelevel}, 
    "Set the nicelevel" };
    t_pargs deffnm_pa = { "-deffnm", FALSE, etSTR, {&deffnm}, 
    "Set the default filename for all file options" };
    t_pargs begin_pa  = { "-b",    FALSE, etTIME,  {&tbegin},        
    "First frame (%t) to read from trajectory" };
    t_pargs end_pa    = { "-e",    FALSE, etTIME,  {&tend},        
    "Last frame (%t) to read from trajectory" };
    t_pargs dt_pa     = { "-dt",   FALSE, etTIME,  {&tdelta},        
    "Only use frame when t MOD dt = first time (%t)" };
    t_pargs view_pa   = { "-w",    FALSE, etBOOL,  {&bView},
    "View output [TT].xvg[tt], [TT].xpm[tt], [TT].eps[tt] and [TT].pdb[tt] files" };
    t_pargs xvg_pa    = { "-xvg",  FALSE, etENUM,  {xvg_format},
    "xvg plot formatting" };
    t_pargs time_pa   = { "-tu",   FALSE, etENUM,  {time_units},
    "Time unit" };
    /* Maximum number of extra arguments */
#define EXTRA_PA 16
    
    t_pargs pca_pa[] = {
      { "-h",    FALSE, etBOOL, {&bHelp},     
	"Print help info and quit" }, 
      { "-version",  FALSE, etBOOL, {&bVersion},     
	"Print version info and quit" }, 
      { "-verb",    FALSE,  etINT, {&verbose_level},
	"HIDDENLevel of verbosity for this program" },
      { "-hidden", FALSE, etBOOL, {&bHidden},
	  "HIDDENPrint hidden options" },
      { "-quiet",FALSE, etBOOL, {&bQuiet},
        "HIDDENDo not print help info" },
      { "-man",  FALSE, etENUM,  {manstr},
        "HIDDENWrite manual and quit" },
      { "-debug",FALSE, etINT, {&debug_level},
        "HIDDENWrite file with debug information, 1: short, 2: also x and f" },
    };
#define NPCA_PA asize(pca_pa)
    FILE *fp;  
    gmx_bool bPrint,bExit,bXvgr;
    int  i,j,k,npall,max_pa,cmdlength;
    char *ptr,*newdesc;
    const char *envstr;
    
#define FF(arg) ((Flags & arg)==arg)

    snew(*oenv, 1);
    
    cmdlength = strlen(argv[0]);
    /* Check for double arguments */
    for (i=1; (i<*argc); i++) 
    {
        cmdlength += strlen(argv[i]);
        if (argv[i] && (strlen(argv[i]) > 1) && (!isdigit(argv[i][1]))) 
        {
            for (j=i+1; (j<*argc); j++) 
            {
                if ( (argv[i][0]=='-') && (argv[j][0]=='-') && 
                    (strcmp(argv[i],argv[j])==0) ) 
                {
                    if (FF(PCA_NOEXIT_ON_ARGS))
                        fprintf(stderr,"Double command line argument %s\n",
                                argv[i]);
                    else
                        gmx_fatal(FARGS,"Double command line argument %s\n",
                                  argv[i]);
                }
            }
        }
    }
    debug_gmx();
    set_program_name(argv[0]);
    set_command_line(*argc, argv);
      
    /* Handle the flags argument, which is a bit field 
     * The FF macro returns whether or not the bit is set
     */
    bPrint        = !FF(PCA_SILENT);
    
    /* Check ALL the flags ... */
    max_pa = NPCA_PA + EXTRA_PA + npargs+1;
    snew(all_pa,max_pa);
    
    for(i=npall=0; (i<NPCA_PA); i++)
        npall = add_parg(npall,all_pa,&(pca_pa[i]));
    
#ifdef __sgi
    envstr = getenv("GMXNPRIALL");
    if (envstr)
        npri=strtol(envstr,NULL,10);
    if (FF(PCA_BE_NICE)) {
        envstr = getenv("GMXNPRI");
        if (envstr)
            npri=strtol(envstr,NULL,10);
    }
    npall = add_parg(npall,all_pa,&npri_pa);
#endif
    
    if (FF(PCA_BE_NICE)) 
        nicelevel=19;
    npall = add_parg(npall,all_pa,&nice_pa);
    
    if (FF(PCA_CAN_SET_DEFFNM)) 
        npall = add_parg(npall,all_pa,&deffnm_pa);   
    if (FF(PCA_CAN_BEGIN)) 
        npall = add_parg(npall,all_pa,&begin_pa);
    if (FF(PCA_CAN_END))
        npall = add_parg(npall,all_pa,&end_pa);
    if (FF(PCA_CAN_DT))
    {
        npall = add_parg(npall,all_pa,&dt_pa);
    }
    if (FF(PCA_TIME_UNIT)) {
        npall = add_parg(npall,all_pa,&time_pa);
    } 
    if (FF(PCA_CAN_VIEW)) 
        npall = add_parg(npall,all_pa,&view_pa);
    
    bXvgr = FALSE;
    for(i=0; (i<nfile); i++)
    {
        bXvgr = bXvgr ||  (fnm[i].ftp == efXVG);
    }
    if (bXvgr)
    {
        npall = add_parg(npall,all_pa,&xvg_pa);
    }
    
    /* Now append the program specific arguments */
    for(i=0; (i<npargs); i++)
        npall = add_parg(npall,all_pa,&(pa[i]));
    
    /* set etENUM options to default */
    for(i=0; (i<npall); i++)
    {
        if (all_pa[i].type==etENUM)
        {
            all_pa[i].u.c[0]=all_pa[i].u.c[1];
        }
    }
    set_default_time_unit(time_units,FF(PCA_TIME_UNIT));
    set_default_xvg_format(xvg_format);
  
    /* Now parse all the command-line options */
    get_pargs(argc,argv,npall,all_pa,FF(PCA_KEEP_ARGS));

    /* set program name, command line, and default values for output options */
    output_env_init(*oenv, *argc, argv, (time_unit_t)nenum(time_units), bView, 
                    (xvg_format_t)nenum(xvg_format), verbose_level, debug_level);
 
    if (bVersion) {
      printf("Program: %s\n",output_env_get_program_name(*oenv));
      gmx_print_version_info(stdout);
      exit(0);
    }
    
    if (FF(PCA_CAN_SET_DEFFNM) && (deffnm!=NULL))
        set_default_file_name(deffnm);
    
    /* Parse the file args */
    parse_file_args(argc,argv,nfile,fnm,FF(PCA_KEEP_ARGS),!FF(PCA_NOT_READ_NODE));
    
    /* Open the debug file */
    if (debug_level > 0) {
        char buf[256];
        
        if (gmx_mpi_initialized())
            sprintf(buf,"%s%d.debug",output_env_get_short_program_name(*oenv),
                    gmx_node_rank());
        else
            sprintf(buf,"%s.debug",output_env_get_short_program_name(*oenv));
        
        init_debug(debug_level,buf);
        fprintf(stderr,"Opening debug file %s (src code file %s, line %d)\n",
                buf,__FILE__,__LINE__);
    }
    
    /* Now copy the results back... */
    for(i=0,k=npall-npargs; (i<npargs); i++,k++) 
        memcpy(&(pa[i]),&(all_pa[k]),(size_t)sizeof(pa[i]));


    for(i=0; (i<npall); i++)
        all_pa[i].desc = mk_desc(&(all_pa[i]), output_env_get_time_unit(*oenv));
   
    bExit = bHelp || (strcmp(manstr[0],"no") != 0);
    
#if (defined __sgi && USE_SGI_FPE)
    doexceptions();
#endif
    
    /* Set the nice level */
#ifdef __sgi
    if (npri != 0 && !bExit) {
        schedctl(MPTS_RTPRI,0,npri);
    }
#endif 
    
#ifdef HAVE_UNISTD_H
    
#ifndef GMX_NO_NICE
    /* The some system, e.g. the catamount kernel on cray xt3 do not have nice(2). */
    if (nicelevel != 0 && !bExit)
    {
#ifdef GMX_THREAD_MPI
        static gmx_bool nice_set=FALSE; /* only set it once */
        tMPI_Thread_mutex_lock(&init_mutex);
        if (!nice_set)
        {
#endif
            i=nice(nicelevel); /* assign ret value to avoid warnings */
#ifdef GMX_THREAD_MPI
            nice_set=TRUE;
        }
        tMPI_Thread_mutex_unlock(&init_mutex);
#endif
    }
#endif
#endif
   
    /* Update oenv for parsed command line options settings. */
    (*oenv)->xvg_format = (xvg_format_t)nenum(xvg_format);
    (*oenv)->time_unit  = (time_unit_t)nenum(time_units);
    
    if (!(FF(PCA_QUIET) || bQuiet )) {
        if (bHelp)
            write_man(stderr,"help",output_env_get_program_name(*oenv),
                      ndesc,desc,nfile, fnm,npall,all_pa, nbugs,bugs,bHidden);
        else if (bPrint) {
            pr_fns(stderr,nfile,fnm);
            print_pargs(stderr,npall,all_pa,FALSE);
        }
    }
    
    if (strcmp(manstr[0],"no") != 0) {
        if(!strcmp(manstr[0],"completion")) {
            /* one file each for csh, bash and zsh if we do completions */
            fp=man_file(*oenv,"completion-zsh");
        
            write_man(fp,"completion-zsh",output_env_get_program_name(*oenv),
                      ndesc,desc,nfile, fnm, npall,all_pa,nbugs,bugs,bHidden);
            gmx_fio_fclose(fp);
            fp=man_file(*oenv,"completion-bash");
            write_man(fp,"completion-bash",output_env_get_program_name(*oenv),
                      ndesc,desc,nfile, fnm, npall,all_pa,nbugs,bugs,bHidden);
            gmx_fio_fclose(fp);
            fp=man_file(*oenv,"completion-csh");
            write_man(fp,"completion-csh",output_env_get_program_name(*oenv),
                      ndesc,desc,nfile, fnm, npall,all_pa,nbugs,bugs,bHidden);
            gmx_fio_fclose(fp);
        } else {
            fp=man_file(*oenv,manstr[0]);
            write_man(fp,manstr[0],output_env_get_program_name(*oenv),
                      ndesc,desc,nfile,fnm, npall, all_pa,nbugs,bugs,bHidden);
            gmx_fio_fclose(fp);
        }
    }
    
    /* convert time options, must be done after printing! */
    
    for(i=0; i<npall; i++) {
        if ((all_pa[i].type == etTIME) && (*all_pa[i].u.r >= 0)) {
            *all_pa[i].u.r *= output_env_get_time_invfactor(*oenv);
        }
    }
    
    /* Extract Time info from arguments */
    if (FF(PCA_CAN_BEGIN) && opt2parg_bSet("-b",npall,all_pa))
        setTimeValue(TBEGIN,opt2parg_real("-b",npall,all_pa));
    
    if (FF(PCA_CAN_END) && opt2parg_bSet("-e",npall,all_pa))
        setTimeValue(TEND,opt2parg_real("-e",npall,all_pa));
    
    if (FF(PCA_CAN_DT) && opt2parg_bSet("-dt",npall,all_pa))
        setTimeValue(TDELTA,opt2parg_real("-dt",npall,all_pa));
    
    /* clear memory */
    for (i = 0; i < npall; ++i)
        sfree((void *)all_pa[i].desc);
    sfree(all_pa);
    
    if (!FF(PCA_NOEXIT_ON_ARGS)) {
        if (*argc > 1) {
            gmx_cmd(argv[1]);
        }
    } 
    if (bExit)
    {
        gmx_finalize_par();

        exit(0);
    }
#undef FF
}
<|MERGE_RESOLUTION|>--- conflicted
+++ resolved
@@ -252,13 +252,8 @@
 
 static void set_default_time_unit(const char *time_list[], gmx_bool bCanTime)
 {
-<<<<<<< HEAD
     int i=0,j;
-    const char *select;
-=======
-    int i,j;
     const char *select = NULL;
->>>>>>> 4280bcc3
 
     if (bCanTime)
     {

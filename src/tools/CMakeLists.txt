--- conflicted
+++ resolved
@@ -30,13 +30,8 @@
             addconf.c       calcpot.c       edittop.c       gmx_bar.c
             gmx_pme_error.c gmx_options.c   gmx_dos.c
             gmx_hydorder.c  gmx_densorder.c powerspect.c    dens_filter.c
-<<<<<<< HEAD
-            binsearch.c
-           )
-=======
             binsearch.c     gmx_dyecoupl.c
             )
->>>>>>> 736f26f6
 
 
 target_link_libraries(gmxana libgromacs ${GSL_LIBRARIES})
@@ -58,15 +53,9 @@
     g_rmsf g_rotacf g_saltbr g_sas g_sgangle g_sham g_sorient
     g_spol g_spatial g_tcaf g_traj g_tune_pme g_vanhove
     g_velacc g_clustsize g_mdmat g_wham g_sigeps g_bar
-<<<<<<< HEAD
-    g_membed g_pme_error g_rmsdist g_rotmat g_options
-    g_dos    g_hydorder  g_densorder
-   )
-=======
     g_pme_error g_rmsdist g_rotmat g_options
     g_dos    g_hydorder  g_densorder g_dyecoupl g_sans
     )
->>>>>>> 736f26f6
 
 set(GMX_TOOLS_PROGRAMS_NOT_FOR_INSTALLATION
   # names of any executables that should be built but not installed can go here

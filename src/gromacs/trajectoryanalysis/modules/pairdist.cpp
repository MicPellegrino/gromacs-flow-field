--- conflicted
+++ resolved
@@ -258,21 +258,14 @@
     // with a set of particles), don't overwrite the selection type.
     if (sel->type() != INDEX_UNKNOWN)
     {
-<<<<<<< HEAD
-        case GroupType::All: indexType = INDEX_ALL; break;
-        case GroupType::Residue: indexType = INDEX_RES; break;
-        case GroupType::Molecule: indexType = INDEX_MOL; break;
-        case GroupType::None: indexType = INDEX_ATOM; break;
-        case GroupType::Count: GMX_THROW(InternalError("Invalid GroupType"));
-=======
         switch (type)
         {
-            case eGroupType_All: indexType = INDEX_ALL; break;
-            case eGroupType_Residue: indexType = INDEX_RES; break;
-            case eGroupType_Molecule: indexType = INDEX_MOL; break;
-            case eGroupType_None: indexType = INDEX_ATOM; break;
-        }
->>>>>>> e2ebcdb7
+            case GroupType::All: indexType = INDEX_ALL; break;
+            case GroupType::Residue: indexType = INDEX_RES; break;
+            case GroupType::Molecule: indexType = INDEX_MOL; break;
+            case GroupType::None: indexType = INDEX_ATOM; break;
+            case GroupType::Count: GMX_THROW(InternalError("Invalid GroupType"));
+        }
     }
     return sel->initOriginalIdsToGroup(top, indexType);
 }
